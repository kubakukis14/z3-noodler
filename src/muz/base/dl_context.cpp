--- conflicted
+++ resolved
@@ -272,7 +272,6 @@
     }
 
 
-<<<<<<< HEAD
     bool context::generate_proof_trace() const { return m_generate_proof_trace; }
     bool context::output_profile() const { return m_params->datalog_output_profile(); }
     bool context::output_tuples() const { return m_params->datalog_print_tuples(); }
@@ -293,7 +292,7 @@
     void context::set_unbound_compressor(bool f) { m_unbound_compressor = f; }
     bool context::similarity_compressor() const { return m_params->datalog_similarity_compressor(); }
     unsigned context::similarity_compressor_threshold() const { return m_params->datalog_similarity_compressor_threshold(); }
-    unsigned context::soft_timeout() const { return m_fparams.m_soft_timeout; }
+    unsigned context::soft_timeout() const { return m_fparams.m_timeout; }
     unsigned context::initial_restart_timeout() const { return m_params->datalog_initial_restart_timeout(); } 
     bool context::generate_explanations() const { return m_params->datalog_generate_explanations(); }
     bool context::explanations_on_relation_level() const { return m_params->datalog_explanations_on_relation_level(); }
@@ -306,37 +305,6 @@
     bool context::magic() const { return m_params->xform_magic(); }
     bool context::quantify_arrays() const { return m_params->xform_quantify_arrays(); }
     bool context::instantiate_quantifiers() const { return m_params->xform_instantiate_quantifiers(); }
-=======
-    bool context::generate_proof_trace() const { return m_params->generate_proof_trace(); }
-    bool context::output_profile() const { return m_params->output_profile(); }
-    bool context::output_tuples() const { return m_params->output_tuples(); }
-    bool context::use_map_names() const { return m_params->use_map_names(); }
-    bool context::fix_unbound_vars() const { return m_params->fix_unbound_vars(); }
-    symbol context::default_table() const { return m_params->default_table(); }
-    symbol context::default_relation() const { return m_params->default_relation(); } // external_relation_plugin::get_name()); 
-    symbol context::default_table_checker() const { return m_params->default_table_checker(); }
-    bool context::default_table_checked() const { return m_params->default_table_checked(); }
-    bool context::dbg_fpr_nonempty_relation_signature() const { return m_params->dbg_fpr_nonempty_relation_signature(); }
-    unsigned context::dl_profile_milliseconds_threshold() const { return m_params->profile_timeout_milliseconds(); }
-    bool context::all_or_nothing_deltas() const { return m_params->all_or_nothing_deltas(); }
-    bool context::compile_with_widening() const { return m_params->compile_with_widening(); }
-    bool context::unbound_compressor() const { return m_params->unbound_compressor(); }
-    bool context::similarity_compressor() const { return m_params->similarity_compressor(); }
-    unsigned context::similarity_compressor_threshold() const { return m_params->similarity_compressor_threshold(); }
-    unsigned context::timeout() const { return m_fparams.m_timeout; }
-    unsigned context::initial_restart_timeout() const { return m_params->initial_restart_timeout(); } 
-    bool context::generate_explanations() const { return m_params->generate_explanations(); }
-    bool context::explanations_on_relation_level() const { return m_params->explanations_on_relation_level(); }
-    bool context::magic_sets_for_queries() const { return m_params->magic_sets_for_queries();  }
-    bool context::eager_emptiness_checking() const { return m_params->eager_emptiness_checking(); }
-
-    bool context::bit_blast() const { return m_params->bit_blast(); }
-    bool context::karr() const { return m_params->karr(); }
-    bool context::scale() const { return m_params->scale(); }
-    bool context::magic() const { return m_params->magic(); }
-    bool context::quantify_arrays() const { return m_params->quantify_arrays(); }
-    bool context::instantiate_quantifiers() const { return m_params->instantiate_quantifiers(); }
->>>>>>> 7fe337da
 
 
     void context::register_finite_sort(sort * s, sort_kind k) {
@@ -616,16 +584,10 @@
             m_rule_properties.check_existential_tail();
             m_rule_properties.check_for_negated_predicates();
             break;
-<<<<<<< HEAD
 	case DUALITY_ENGINE:
             m_rule_properties.collect(r);
             m_rule_properties.check_existential_tail();
             m_rule_properties.check_for_negated_predicates();
-=======
-        case DUALITY_ENGINE:
-            check_existential_tail(r);
-            check_positive_predicates(r);
->>>>>>> 7fe337da
             break;
         case CLP_ENGINE:
             m_rule_properties.collect(r);
@@ -886,21 +848,6 @@
     }
 
     lbool context::query(expr* query) {
-<<<<<<< HEAD
-=======
-#if 0
-        // TODO: what?
-        if(get_engine() != DUALITY_ENGINE) {
-          new_query();
-      rule_set::iterator it = m_rule_set.begin(), end = m_rule_set.end();
-      rule_ref r(m_rule_manager);
-      for (; it != end; ++it) {
-            r = *it;
-            check_rule(r);
-      }     
-        }   
-#endif
->>>>>>> 7fe337da
         m_mc = mk_skip_model_converter();
         m_last_status = OK;
         m_last_answer = 0;
@@ -1041,18 +988,10 @@
    
   void context::get_raw_rule_formulas(expr_ref_vector& rules, svector<symbol>& names, vector<unsigned> &bounds){
         for (unsigned i = 0; i < m_rule_fmls.size(); ++i) {
-<<<<<<< HEAD
 	    expr_ref r = bind_vars(m_rule_fmls[i].get(), true);
 	    rules.push_back(r.get());
 	    names.push_back(m_rule_names[i]);
 	    bounds.push_back(m_rule_bounds[i]);
-=======
-            expr_ref r = bind_variables(m_rule_fmls[i].get(), true);
-            rules.push_back(r.get());
-            //            rules.push_back(m_rule_fmls[i].get());
-            names.push_back(m_rule_names[i]);
-            bounds.push_back(m_rule_bounds[i]);
->>>>>>> 7fe337da
         }
     }
 
