--- conflicted
+++ resolved
@@ -1381,9 +1381,7 @@
         return;
     IF_VERBOSE(100, verbose_stream() << "(started \"check-sat\")" << std::endl;);
     TRACE("before_check_sat", dump_assertions(tout););
-<<<<<<< HEAD
-    if (!has_manager())
-        init_manager();
+    init_manager();
     unsigned timeout = m_params.m_timeout;
     scoped_watch sw(*this);
     lbool r;
@@ -1421,10 +1419,6 @@
         }
     }
     else if (m_solver) {
-=======
-    init_manager();
-    if (m_solver) {
->>>>>>> 882dbfc7
         m_check_sat_result = m_solver.get(); // solver itself stores the result.
         m_solver->set_progress_callback(this);
         cancel_eh<solver> eh(*m_solver);
