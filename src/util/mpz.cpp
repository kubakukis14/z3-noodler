/*++
Copyright (c) 2006 Microsoft Corporation

Module Name:

    mpz.cpp

Abstract:

    <abstract>

Author:

    Leonardo de Moura (leonardo) 2010-06-17.

Revision History:

--*/
#include<sstream>
#include"mpz.h"
#include"buffer.h"
#include"trace.h"
#include"hash.h"
#include"bit_util.h"

#if defined(_MP_INTERNAL)
#include"mpn.h"
#elif defined(_MP_GMP)
#include<gmp.h>
#else
#error No multi-precision library selected.
#endif

// Available GCD algorithms
// #define EUCLID_GCD
// #define BINARY_GCD
// #define LS_BINARY_GCD
// #define LEHMER_GCD

#if defined(_MP_GMP) || (defined(_MP_MSBIGNUM) && defined(_AMD64_))
// Use LEHMER only if not using GMP
// LEHMER assumes 32-bit digits, so it cannot be used with MSBIGNUM library + 64-bit binary
#define EUCLID_GCD
#else
#define LEHMER_GCD
#endif

template<typename T>
static T gcd_core(T u, T v) {
    if (u == 0) 
        return v;
    if (v == 0)
        return u;

    int k;
    
    for (k = 0; ((u | v) & 1) == 0; ++k) {
        u >>= 1;
        v >>= 1;
    }
 
    while ((u & 1) == 0)
        u >>= 1;
 
    do {
        while ((v & 1) == 0) 
            v >>= 1;
 
        if (u < v) {
            v -= u;
        } 
        else {
            T diff = u - v;
            u = v;
            v = diff;
        }
        v >>= 1;
    } while (v != 0);
 
    return u << k;
}

unsigned u_gcd(unsigned u, unsigned v) { return gcd_core(u, v); }
uint64 u64_gcd(uint64 u, uint64 v) { return gcd_core(u, v); }

template<bool SYNCH>
mpz_manager<SYNCH>::mpz_manager():
    m_allocator("mpz_manager") {
    if (SYNCH)
        omp_init_nest_lock(&m_lock);
#ifndef _MP_GMP
    if (sizeof(digit_t) == sizeof(uint64)) {
        // 64-bit machine
        m_init_cell_capacity = 4;
    }
    else {
        m_init_cell_capacity = 6;
    }
    for (unsigned i = 0; i < 2; i++) {
        m_tmp[i] = allocate(m_init_cell_capacity);
        m_arg[i] = allocate(m_init_cell_capacity);
        m_arg[i]->m_size = 1;
    }
    set(m_int_min, -static_cast<int64>(INT_MIN));
#else
    // GMP
    mpz_init(m_tmp);
    mpz_init(m_tmp2);
    mpz_init(m_two32);
    mpz_set_ui(m_two32, UINT_MAX);
    mpz_set_ui(m_tmp, 1);
    mpz_add(m_two32, m_two32, m_tmp);
    m_arg[0] = allocate();
    m_arg[1] = allocate();
    mpz_init(m_uint64_max);
    unsigned max_l = static_cast<unsigned>(UINT64_MAX);
    unsigned max_h = static_cast<unsigned>(UINT64_MAX >> 32);
    mpz_set_ui(m_uint64_max, max_h);
    mpz_mul(m_uint64_max, m_two32, m_uint64_max);
    mpz_set_ui(m_tmp, max_l);
    mpz_add(m_uint64_max, m_uint64_max, m_tmp);
    mpz_init(m_int64_max);
    mpz_init(m_int64_min);

    max_l = static_cast<unsigned>(INT64_MAX % static_cast<int64>(UINT_MAX));
    max_h = static_cast<unsigned>(INT64_MAX / static_cast<int64>(UINT_MAX));
    mpz_set_ui(m_int64_max, max_h);
    mpz_set_ui(m_tmp, UINT_MAX);
    mpz_mul(m_int64_max, m_tmp, m_int64_max);
    mpz_set_ui(m_tmp, max_l);
    mpz_add(m_int64_max, m_tmp, m_int64_max);
    mpz_neg(m_int64_min, m_int64_max);
    mpz_sub_ui(m_int64_min, m_int64_min, 1);
#endif
    
    mpz one(1);
    set(m_two64, UINT64_MAX);
    add(m_two64, one, m_two64);
}

template<bool SYNCH>
mpz_manager<SYNCH>::~mpz_manager() {
    del(m_two64);
#ifndef _MP_GMP
    del(m_int_min);
    for (unsigned i = 0; i < 2; i++) {
        deallocate(m_tmp[i]);
        deallocate(m_arg[i]);
    }
#else
    mpz_clear(m_tmp);
    mpz_clear(m_tmp2);
    mpz_clear(m_two32);
    deallocate(m_arg[0]);
    deallocate(m_arg[1]);
    mpz_clear(m_uint64_max);
    mpz_clear(m_int64_max);
    mpz_clear(m_int64_min);
#endif
    if (SYNCH)
        omp_destroy_nest_lock(&m_lock);
}

template<bool SYNCH>
void mpz_manager<SYNCH>::set_big_i64(mpz & c, int64 v) {
#ifndef _MP_GMP
    if (is_small(c)) {
        c.m_ptr = allocate(m_init_cell_capacity);
    }
    SASSERT(capacity(c) >= m_init_cell_capacity);
    uint64 _v;
    if (v < 0) {
        _v = -v;
        c.m_val = -1;
    }
    else {
        _v = v;
        c.m_val = 1;
    }
    if (sizeof(digit_t) == sizeof(uint64)) {
        // 64-bit machine
        digits(c)[0] = static_cast<digit_t>(_v);
        c.m_ptr->m_size = 1;
    }
    else {
        // 32-bit machine
        digits(c)[0] = static_cast<unsigned>(_v);
        digits(c)[1] = static_cast<unsigned>(_v >> 32);
        c.m_ptr->m_size = digits(c)[1] == 0 ? 1 : 2;
    }
#else
    if (is_small(c)) {
        c.m_ptr = allocate();
    }
    uint64 _v;
    bool sign;
    if (v < 0) {
        _v   = -v;
        sign = true;
    }
    else {
        _v   = v;
        sign = false;
    }
    mpz_set_ui(*c.m_ptr, static_cast<unsigned>(_v));
    mpz_set_ui(m_tmp,    static_cast<unsigned>(_v >> 32));
    mpz_mul(m_tmp, m_tmp, m_two32);
    mpz_add(*c.m_ptr, *c.m_ptr, m_tmp);
    if (sign)
        mpz_neg(*c.m_ptr, *c.m_ptr);
#endif
}

template<bool SYNCH>
void mpz_manager<SYNCH>::set_big_ui64(mpz & c, uint64 v) {
#ifndef _MP_GMP
    if (is_small(c)) {
        c.m_ptr = allocate(m_init_cell_capacity);
    }
    SASSERT(capacity(c) >= m_init_cell_capacity);
    c.m_val = 1;
    if (sizeof(digit_t) == sizeof(uint64)) {
        // 64-bit machine
        digits(c)[0] = static_cast<digit_t>(v);
        c.m_ptr->m_size = 1;
    }
    else {
        // 32-bit machine
        digits(c)[0] = static_cast<unsigned>(v);
        digits(c)[1] = static_cast<unsigned>(v >> 32);
        c.m_ptr->m_size = digits(c)[1] == 0 ? 1 : 2;
    }
#else
    if (is_small(c)) {
        c.m_ptr = allocate();
    }
    mpz_set_ui(*c.m_ptr, static_cast<unsigned>(v));
    mpz_set_ui(m_tmp,    static_cast<unsigned>(v >> 32));
    mpz_mul(m_tmp, m_tmp, m_two32);
    mpz_add(*c.m_ptr, *c.m_ptr, m_tmp);
#endif
}

#ifndef _MP_GMP
template<bool SYNCH>
template<int IDX>
void mpz_manager<SYNCH>::set(mpz & a, int sign, unsigned sz) {
#if 0
    static unsigned max_sz = 0;
    if (sz > max_sz) {
        max_sz = sz;
        verbose_stream() << "max_sz: " << max_sz << "\n";
    }
#endif
    unsigned i = sz;
    for (; i > 0; --i) {
        if (m_tmp[IDX]->m_digits[i-1] != 0)
            break;
    }

    if (i == 0) {
        // m_tmp[IDX] is zero
        reset(a);
        return;
    }
    
    if (i == 1 && m_tmp[IDX]->m_digits[0] <= INT_MAX) {
        // m_tmp[IDX] fits is a fixnum
        del(a);
        a.m_val = sign < 0 ? -static_cast<int>(m_tmp[IDX]->m_digits[0]) : static_cast<int>(m_tmp[IDX]->m_digits[0]);
        return;
    }

    a.m_val = sign;
    std::swap(a.m_ptr, m_tmp[IDX]);
    a.m_ptr->m_size = i;
    if (!m_tmp[IDX]) // 'a' was a small number
        m_tmp[IDX] = allocate(m_init_cell_capacity);
}
#endif

template<bool SYNCH>
void mpz_manager<SYNCH>::set(mpz & a, char const * val) {
    reset(a);
    mpz ten(10);
    mpz tmp;
    char const * str = val;
    bool sign = false;
    while (str[0] == ' ') ++str;
    if (str[0] == '-') 
        sign = true;
    while (str[0]) {
        if ('0' <= str[0] && str[0] <= '9') {
            SASSERT(str[0] - '0' <= 9);
            mul(a, ten, tmp);
            add(tmp, mk_z(str[0] - '0'), a); 
        }
        ++str;
    }
    del(tmp);
    if (sign)
        neg(a);
}

template<bool SYNCH>
void mpz_manager<SYNCH>::set(mpz & target, unsigned sz, digit_t const * digits) {
    // remove zero digits
    while (sz > 0 && digits[sz - 1] == 0)
        sz--;
    if (sz == 0)
        reset(target);
    else if (sz == 1)
        set(target, digits[0]);
    else {
#ifndef _MP_GMP
        target.m_val = 1; // number is positive.
        if (is_small(target)) {
            unsigned c = sz < m_init_cell_capacity ? m_init_cell_capacity : sz;
            target.m_ptr             = allocate(c);
            target.m_ptr->m_size     = sz;
            target.m_ptr->m_capacity = c;
            memcpy(target.m_ptr->m_digits, digits, sizeof(digit_t) * sz);
        }
        else {
            if (capacity(target) < sz) {
                SASSERT(sz > m_init_cell_capacity);
                deallocate(target.m_ptr);
                target.m_ptr = allocate(sz);
                target.m_ptr->m_size     = sz;
                target.m_ptr->m_capacity = sz;
                memcpy(target.m_ptr->m_digits, digits, sizeof(digit_t) * sz);
            }
            else {
                target.m_ptr->m_size = sz;
                memcpy(target.m_ptr->m_digits, digits, sizeof(digit_t) * sz);
            }
        }
#else
	mk_big(target);
	// reset
	mpz_set_ui(*target.m_ptr, digits[sz - 1]);
	SASSERT(sz > 0);
	unsigned i = sz - 1;
	while (i > 0) {
	  --i;
	  mpz_mul_2exp(*target.m_ptr, *target.m_ptr, 32);
	  mpz_set_ui(m_tmp, digits[i]);
	  mpz_add(*target.m_ptr, *target.m_ptr, m_tmp);
	}
#endif        
    }
}

#ifndef _MP_GMP
template<bool SYNCH>
template<bool SUB>
void mpz_manager<SYNCH>::big_add_sub(mpz const & a, mpz const & b, mpz & c) {
    int sign_a;
    int sign_b;
    mpz_cell * cell_a;
    mpz_cell * cell_b;
    get_sign_cell<0>(a, sign_a, cell_a);
    get_sign_cell<1>(b, sign_b, cell_b);
    if (SUB)
        sign_b = -sign_b;
    size_t real_sz;
    if (sign_a == sign_b) {
        unsigned sz  = max(cell_a->m_size, cell_b->m_size)+1;
        ensure_tmp_capacity<0>(sz);
        add_full(cell_a->m_digits,
                 cell_a->m_size,
                 cell_b->m_digits,
                 cell_b->m_size,
                 m_tmp[0]->m_digits,
                 sz,
                 &real_sz,
                 0);
        SASSERT(real_sz <= sz);
        set<0>(c, sign_a, static_cast<unsigned>(real_sz));
    }
    else {
        digit_t borrow;
        int r = compare_diff(cell_a->m_digits,
                             cell_a->m_size,
                             cell_b->m_digits,
                             cell_b->m_size);
        if (r == 0) {
            reset(c);
        }
        else if (r < 0) {
            // a < b
            unsigned sz = cell_b->m_size;
            ensure_tmp_capacity<0>(sz);
            sub_diff(cell_b->m_digits,
                     cell_b->m_size,
                     cell_a->m_digits,
                     cell_a->m_size,
                     m_tmp[0]->m_digits,
                     &borrow,
                     0);
            SASSERT(borrow == 0);
            set<0>(c, sign_b, sz);
        }
        else {
            // a > b
            unsigned sz = cell_a->m_size;
            ensure_tmp_capacity<0>(sz);
            sub_diff(cell_a->m_digits,
                     cell_a->m_size,
                     cell_b->m_digits,
                     cell_b->m_size,
                     m_tmp[0]->m_digits,
                     &borrow,
                     0);
            SASSERT(borrow == 0);
            set<0>(c, sign_a, sz);
        }
    }
}
#endif

template<bool SYNCH>
void mpz_manager<SYNCH>::big_add(mpz const & a, mpz const & b, mpz & c) {
#ifndef _MP_GMP
    big_add_sub<false>(a, b, c);
#else
    // GMP version
    mpz_t * arg0;
    mpz_t * arg1;
    get_arg<0>(a, arg0);
    get_arg<1>(b, arg1);
    mk_big(c);
    mpz_add(*c.m_ptr, *arg0, *arg1);
#endif
}

template<bool SYNCH>
void mpz_manager<SYNCH>::big_sub(mpz const & a, mpz const & b, mpz & c) {
#ifndef _MP_GMP
    big_add_sub<true>(a, b, c);
#else
    // GMP version
    mpz_t * arg0;
    mpz_t * arg1;
    get_arg<0>(a, arg0);
    get_arg<1>(b, arg1);
    mk_big(c);
    mpz_sub(*c.m_ptr, *arg0, *arg1);
#endif
}

template<bool SYNCH>
void mpz_manager<SYNCH>::big_mul(mpz const & a, mpz const & b, mpz & c) {
#ifndef _MP_GMP
    int sign_a;
    int sign_b;
    mpz_cell * cell_a;
    mpz_cell * cell_b;
    get_sign_cell<0>(a, sign_a, cell_a);
    get_sign_cell<1>(b, sign_b, cell_b);
    unsigned sz  = cell_a->m_size + cell_b->m_size;
    ensure_tmp_capacity<0>(sz);
    multiply(cell_a->m_digits,
             cell_a->m_size,
             cell_b->m_digits,
             cell_b->m_size,
             m_tmp[0]->m_digits,
             0);
    set<0>(c, sign_a == sign_b ? 1 : -1, sz);
#else
    // GMP version
    mpz_t * arg0;
    mpz_t * arg1;
    get_arg<0>(a, arg0);
    get_arg<1>(b, arg1);
    mk_big(c);
    mpz_mul(*c.m_ptr, *arg0, *arg1);
#endif
}

#ifndef _MP_GMP
template<bool SYNCH>
template<qr_mode MODE>
void mpz_manager<SYNCH>::quot_rem_core(mpz const & a, mpz const & b, mpz & q, mpz & r) {
    /*
      +26 / +7 = +3, remainder is +5
      -26 / +7 = -3, remainder is -5
      +26 / -7 = -3, remainder is +5
      -26 / -7 = +3, remainder is -5 
    */
    int sign_a;
    int sign_b;
    mpz_cell * cell_a;
    mpz_cell * cell_b;
    get_sign_cell<0>(a, sign_a, cell_a);
    get_sign_cell<1>(b, sign_b, cell_b);
    if (cell_b->m_size > cell_a->m_size) {
        if (MODE == REM_ONLY || MODE == QUOT_AND_REM)
            set(r, a); 
        if (MODE == QUOT_ONLY || MODE == QUOT_AND_REM)
            reset(q);
        return;
    }
    unsigned q_sz = cell_a->m_size - cell_b->m_size + 1;
    unsigned r_sz = cell_b->m_size;
    ensure_tmp_capacity<0>(q_sz);
    ensure_tmp_capacity<1>(r_sz);
    divide(cell_a->m_digits,
           cell_a->m_size,
           cell_b->m_digits,
           cell_b->m_size,
           reciprocal_1_NULL,
           m_tmp[0]->m_digits,
           m_tmp[1]->m_digits,
           0);
    if (MODE == QUOT_ONLY || MODE == QUOT_AND_REM)
        set<0>(q, sign_a == sign_b ? 1 : -1, q_sz);
    if (MODE == REM_ONLY || MODE == QUOT_AND_REM)
        set<1>(r, sign_a, r_sz);
}
#endif

template<bool SYNCH>
void mpz_manager<SYNCH>::big_div_rem(mpz const & a, mpz const & b, mpz & q, mpz & r) {
#ifndef _MP_GMP
    quot_rem_core<QUOT_AND_REM>(a, b, q, r);
#else
    // GMP version
    mpz_t * arg0;
    mpz_t * arg1;
    get_arg<0>(a, arg0);
    get_arg<1>(b, arg1);
    mk_big(q);
    mk_big(r);
    mpz_tdiv_qr(*q.m_ptr, *r.m_ptr, *arg0, *arg1);
#endif
}

template<bool SYNCH>
void mpz_manager<SYNCH>::big_div(mpz const & a, mpz const & b, mpz & c) {
#ifndef _MP_GMP
    mpz dummy;
    quot_rem_core<QUOT_ONLY>(a, b, c, dummy);
    SASSERT(is_zero(dummy));
#else
    // GMP version
    mpz_t * arg0;
    mpz_t * arg1;
    get_arg<0>(a, arg0);
    get_arg<1>(b, arg1);
    mk_big(c);
    mpz_tdiv_q(*c.m_ptr, *arg0, *arg1);
#endif
} 

template<bool SYNCH>
void mpz_manager<SYNCH>::big_rem(mpz const & a, mpz const & b, mpz & c) {
#ifndef _MP_GMP
    mpz dummy;
    quot_rem_core<REM_ONLY>(a, b, dummy, c);
    SASSERT(is_zero(dummy));
#else
    // GMP version
    mpz_t * arg0;
    mpz_t * arg1;
    get_arg<0>(a, arg0);
    get_arg<1>(b, arg1);
    mk_big(c);
    mpz_tdiv_r(*c.m_ptr, *arg0, *arg1);
#endif
}

template<bool SYNCH>
void mpz_manager<SYNCH>::gcd(mpz const & a, mpz const & b, mpz & c) {
    if (is_small(a) && is_small(b)) {
        int _a = a.m_val;
        int _b = b.m_val;
        if (_a < 0) _a = -_a;
        if (_b < 0) _b = -_b;
        unsigned r = u_gcd(_a, _b);
        // Remark: r is (INT_MAX + 1)
        // If a == b == INT_MIN
        set(c, r);
    }
    else {
#ifdef _MP_GMP
        mpz_t * arg0;
        mpz_t * arg1;
        get_arg<0>(a, arg0);
        get_arg<1>(b, arg1);
        mk_big(c);
        mpz_gcd(*c.m_ptr, *arg0, *arg1);
        return;
#endif
        if (is_zero(a)) {
            set(c, b);
            abs(c);
            return;
        }
        if (is_zero(b)) {
            set(c, a);
            abs(c);
            return;
        }
#ifdef BINARY_GCD
        // Binary GCD for big numbers
        // - It doesn't use division
        // - The initial experiments, don't show any performance improvement
        // - It only works with _MP_INTERNAL and _MP_MSBIGNUM
        mpz u, v, diff;
        set(u, a);
        set(v, b);
        abs(u);
        abs(v);

        unsigned k_u = power_of_two_multiple(u);
        unsigned k_v = power_of_two_multiple(v);
        unsigned k   = k_u < k_v ? k_u : k_v;

        machine_div2k(u, k_u);

        while (true) {
            machine_div2k(v, k_v);
 
            if (lt(u, v)) {
                sub(v, u, v);
            } 
            else {
                sub(u, v, diff);
                swap(u, v);
                swap(v, diff);
            }
            
            if (is_zero(v) || is_one(v))
                break;
            
            // reset least significant bit
            if (is_small(v))
                v.m_val &= ~1;
            else
                v.m_ptr->m_digits[0] &= ~static_cast<digit_t>(1);
            k_v = power_of_two_multiple(v);
        }

        mul2k(u, k, c);
        del(u); del(v); del(diff);
#endif // BINARY_GCD

#ifdef EUCLID_GCD
        mpz tmp1;
        mpz tmp2;
        mpz aux;
        set(tmp1, a);
        set(tmp2, b);
        abs(tmp1);
        abs(tmp2);
        if (lt(tmp1, tmp2))
            swap(tmp1, tmp2);
        if (is_zero(tmp2)) {
            swap(c, tmp1);
        }
        else {
            while (true) {
                if (is_uint64(tmp1) && is_uint64(tmp2)) {
                    set(c, u64_gcd(get_uint64(tmp1), get_uint64(tmp2)));
                    break;
                }
                rem(tmp1, tmp2, aux);
                if (is_zero(aux)) {
                    swap(c, tmp2);
                    break;
                }
                swap(tmp1, tmp2);
                swap(tmp2, aux);
            }
        }
        del(tmp1); del(tmp2); del(aux);
#endif // EUCLID_GCD

#ifdef LS_BINARY_GCD
        mpz u, v, t, u1, u2;
        set(u, a);
        set(v, b);
        abs(u);
        abs(v);
        if (lt(u, v))
            swap(u, v);
        while (!is_zero(v)) {
            // Basic idea:
            // compute t = 2^e*v  such that t <= u < 2t
            // u := min{u - t, 2t - u}
            // 
            // The assignment u := min{u - t, 2t - u}
            // can be replaced with u := u - t
            // 
            // Since u and v are positive, we have:
            //    2^{log2(u)}     <= u < 2^{(log2(u) + 1)}
            //    2^{log2(v)}     <= v < 2^{(log2(v) + 1)}
            //  -->
            //    2^{log2(v)}*2^{log2(u)-log2(v)} <= v*2^{log2(u)-log2(v)} < 2^{log2(v) + 1}*2^{log2(u)-log2(v)}
            //  -->
            //    2^{log2(u)} <= v*2^{log2(u)-log2(v)} < 2^{log2(u) + 1}
            //  
            // Now, let t be v*2^{log2(u)-log2(v)}
            // If t <= u, then we found t
            // Otherwise t = t div 2
            unsigned k_u = log2(u);
            unsigned k_v = log2(v);
            SASSERT(k_v <= k_u);
            unsigned e   = k_u - k_v;
            mul2k(v, e, t);
            sub(u, t, u1);
            if (is_neg(u1)) {
                // t is too big
                machine_div2k(t, 1);
                // Now, u1 contains u - 2t
                neg(u1); 
                // Now, u1 contains 2t - u
                sub(u, t, u2); // u2 := u - t
            }
            else {
                // u1 contains u - t
                mul2k(t, 1);
                sub(t, u, u2);
                // u2 contains 2t - u
            }
            SASSERT(is_nonneg(u1));
            SASSERT(is_nonneg(u2));
            if (lt(u1, u2))
                swap(u, u1);
            else
                swap(u, u2);
            if (lt(u, v))
                swap(u,v);
        }
        swap(u, c);
        del(u); del(v); del(t); del(u1); del(u2);
#endif // LS_BINARY_GCD

#ifdef LEHMER_GCD
        // For now, it only works if sizeof(digit_t) == sizeof(unsigned)
        COMPILE_TIME_ASSERT(sizeof(digit_t) == sizeof(unsigned));
        
        int64 a_hat, b_hat, A, B, C, D, T, q, a_sz, b_sz;
        mpz a1, b1, t, r, tmp;
        set(a1, a);
        set(b1, b);
        abs(a1);
        abs(b1);
        if (lt(a1, b1))
            swap(a1, b1);
        while (true) {
            SASSERT(ge(a1, b1));
            if (is_small(b1)) {
                if (is_small(a1)) {
                    unsigned r = u_gcd(a1.m_val, b1.m_val);
                    set(c, r);
                    break;
                }
                else {
                    while (!is_zero(b1)) {
                        SASSERT(ge(a1, b1));
                        rem(a1, b1, tmp);
                        swap(a1, b1);
                        swap(b1, tmp);
                    }
                    swap(c, a1);
                    break;
                }
            }
            SASSERT(!is_small(a1));
            SASSERT(!is_small(b1));
            a_sz  = a1.m_ptr->m_size;
            b_sz  = b1.m_ptr->m_size;
            SASSERT(b_sz <= a_sz);
            a_hat = a1.m_ptr->m_digits[a_sz - 1];
            b_hat = (b_sz == a_sz) ? b1.m_ptr->m_digits[b_sz - 1] : 0;
            A = 1; 
            B = 0;
            C = 0;
            D = 1;
            while (true) {
                // Loop invariants
                SASSERT(a_hat + A <= static_cast<int64>(UINT_MAX) + 1);
                SASSERT(a_hat + B <  static_cast<int64>(UINT_MAX) + 1);
                SASSERT(b_hat + C <  static_cast<int64>(UINT_MAX) + 1);
                SASSERT(b_hat + D <= static_cast<int64>(UINT_MAX) + 1);
                // overflows can't happen since I'm using int64
                if (b_hat + C == 0 || b_hat + D == 0)
                    break;
                q  = (a_hat + A)/(b_hat + C);
                if (q != (a_hat + B)/(b_hat + D))
                    break;
                T = A - q*C;
                A = C;
                C = T;
                T = B - q*D;
                B = D;
                D = T;
                T = a_hat - q*b_hat;
                a_hat = b_hat;
                b_hat = T;
            }
            SASSERT(ge(a1, b1));
            if (B == 0) {
                rem(a1, b1, t);
                swap(a1, b1);
                swap(b1, t);
                SASSERT(ge(a1, b1));
            }
            else {
                // t <- A*a1
                set(tmp, A);
                mul(a1, tmp, t); 
                // t <- t + B*b1
                set(tmp, B);
                addmul(t, tmp, b1, t);
                // r <- C*a1
                set(tmp, C);
                mul(a1, tmp, r);
                // r <- r + D*b1
                set(tmp, D);
                addmul(r, tmp, b1, r);
                // a <- t
                swap(a1, t);
                // b <- r
                swap(b1, r);
                SASSERT(ge(a1, b1));
            }
        }
        del(a1); del(b1); del(r); del(t); del(tmp);
#endif // LEHMER_GCD
    }
}

template<bool SYNCH>
unsigned mpz_manager<SYNCH>::size_info(mpz const & a) {
    if (is_small(a))
        return 1;
#ifndef _MP_GMP
    return a.m_ptr->m_size + 1;
#else
    return mpz_size(*a.m_ptr);
#endif
}

template<bool SYNCH>
struct mpz_manager<SYNCH>::sz_lt {
    mpz_manager<SYNCH> & m;
    mpz const *          m_as;
    
    sz_lt(mpz_manager<SYNCH> & _m, mpz const * as):m(_m), m_as(as) {}

    bool operator()(unsigned p1, unsigned p2) {
        return m.size_info(m_as[p1]) < m.size_info(m_as[p2]);
    }
};

template<bool SYNCH>
void mpz_manager<SYNCH>::gcd(unsigned sz, mpz const * as, mpz & g) {
#if 0
    // Optimization: sort numbers by size. Motivation: compute the gcd of the small ones first.
    // The optimization did not really help.
    switch (sz) {
    case 0:
        reset(g);
        return;
    case 1:
        set(g, as[0]);
        abs(g);
        return;
    case 2:
        gcd(as[0], as[1], g);
        return;
    default:
        break;
    }
    unsigned i;
    for (i = 0; i < sz; i++) {
        if (!is_small(as[i]))
            break;
    }
    if (i != sz) {
        // array has big numbers
        sbuffer<unsigned, 1024> p;
        for (i = 0; i < sz; i++)
            p.push_back(i);
        sz_lt lt(*this, as);
        std::sort(p.begin(), p.end(), lt);
        TRACE("mpz_gcd", for (unsigned i = 0; i < sz; i++) tout << p[i] << ":" << size_info(as[p[i]]) << " "; tout << "\n";);
        gcd(as[p[0]], as[p[1]], g);
        for (i = 2; i < sz; i++) {
            if (is_one(g))
                return;
            gcd(g, as[p[i]], g);
        }
        return;
    }
    else {
        gcd(as[0], as[1], g);
        for (unsigned i = 2; i < sz; i++) {
            if (is_one(g))
                return;
            gcd(g, as[i], g);
        }
    }
#else
    // Vanilla implementation
    switch (sz) {
    case 0:
        reset(g);
        return;
    case 1:
        set(g, as[0]);
        abs(g);
        return;
    default:
        break;
    }
    gcd(as[0], as[1], g);
    for (unsigned i = 2; i < sz; i++) {
        if (is_one(g))
            return;
        gcd(g, as[i], g);
    }
#endif
}

template<bool SYNCH>
void mpz_manager<SYNCH>::gcd(mpz const & r1, mpz const & r2, mpz & a, mpz & b, mpz & r) {
    mpz tmp1, tmp2;
    mpz aux, quot;
    set(tmp1, r1);
    set(tmp2, r2);
    set(a, 1);
    set(b, 0);
    mpz nexta, nextb;
    set(nexta, 0);
    set(nextb, 1);

    abs(tmp1);
    abs(tmp2);
    if (lt(tmp1, tmp2)) {
        swap(tmp1, tmp2);
        swap(nexta, nextb);
        swap(a, b);
    }

    // tmp1 >= tmp2 >= 0
    // quot_rem in one function would be faster.
    while (is_pos(tmp2)) {
        SASSERT(ge(tmp1, tmp2));

        // aux = tmp2
        set(aux, tmp2);
        // quot = div(tmp1, tmp2);
        machine_div(tmp1, tmp2, quot);
        // tmp2 = tmp1 % tmp2
        rem(tmp1, tmp2, tmp2);
        // tmp1 = aux
        set(tmp1, aux);
        // aux = nexta
        set(aux, nexta);
        // nexta = a - (quot*nexta)
        mul(quot, nexta, nexta);
        sub(a, nexta, nexta);
        // a = axu
        set(a, aux);
        // aux = nextb
        set(aux, nextb);
        // nextb = b - (quot*nextb)
        mul(nextb, quot, nextb);
        sub(b, nextb, nextb);
        // b = aux
        set(b, aux);
    }

    if (is_neg(r1))
        neg(a);
    if (is_neg(r2))
        neg(b);

    // SASSERT((a*r1) + (b*r2) == tmp1);
#ifdef Z3DEBUG
    mul(a, r1, nexta);
    mul(b, r2, nextb);
    add(nexta, nextb, nexta);
    SASSERT(eq(nexta, tmp1));
#endif
    set(r, tmp1);
    del(tmp1);
    del(tmp2);
    del(aux);
    del(quot);
    del(nexta);
    del(nextb);
}

template<bool SYNCH>
void mpz_manager<SYNCH>::lcm(mpz const & a, mpz const & b, mpz & c) {
    if (is_one(b)) {
        set(c, a);
        TRACE("lcm_bug", tout << "1. lcm(" << to_string(a) << ", " << to_string(b) << ") = " << to_string(c) << "\n";);
    }
    else if (is_one(a) || eq(a, b)) {
        set(c, b);
        TRACE("lcm_bug", tout << "2. lcm(" << to_string(a) << ", " << to_string(b) << ") = " << to_string(c) << "\n";);
    }
    else {
        mpz r;
        gcd(a, b, r);
        TRACE("lcm_bug", tout << "gcd(" << to_string(a) << ", " << to_string(b) << ") = " << to_string(r) << "\n";);
        if (eq(r, a)) {
            set(c, b);
            TRACE("lcm_bug", tout << "3. lcm(" << to_string(a) << ", " << to_string(b) << ") = " << to_string(c) << "\n";);
        }
        else if (eq(r, b)) {
            set(c, a);
            TRACE("lcm_bug", tout << "4. lcm(" << to_string(a) << ", " << to_string(b) << ") = " << to_string(c) << "\n";);
        }
        else {
            // c contains gcd(a, b)   
            // so c divides a, and machine_div(a, c) is equal to div(a, c)
            machine_div(a, r, r);
            mul(r, b, c);
            TRACE("lcm_bug", tout << "5. lcm(" << to_string(a) << ", " << to_string(b) << ") = " << to_string(c) << "\n";);
        }
        del(r);
    }
}

template<bool SYNCH>
void mpz_manager<SYNCH>::bitwise_or(mpz const & a, mpz const & b, mpz & c) {
    SASSERT(is_nonneg(a));
    SASSERT(is_nonneg(b));
    TRACE("mpz", tout << "is_small(a): " << is_small(a) << ", is_small(b): " << is_small(b) << "\n";);
    if (is_small(a) && is_small(b)) {
        del(c);
        c.m_val = a.m_val | b.m_val;
    }
    else {
#ifndef _MP_GMP
        mpz a1, b1, a2, b2, m, tmp;
        set(a1, a);
        set(b1, b);
        set(m, 1);
        reset(c);
        while (!is_zero(a1) && !is_zero(b1)) {
            TRACE("mpz", tout << "a1: " << to_string(a1) << ", b1: " << to_string(b1) << "\n";);
            mod(a1, m_two64, a2);
            mod(b1, m_two64, b2);
            TRACE("mpz", tout << "a2: " << to_string(a2) << ", b2: " << to_string(b2) << "\n";);
            uint64 v = get_uint64(a2) | get_uint64(b2);
            TRACE("mpz", tout << "uint(a2): " << get_uint64(a2) << ", uint(b2): " << get_uint64(b2) << "\n";);
            set(tmp, v);
            mul(tmp, m, tmp);
            add(c, tmp, c); // c += m * v
            mul(m, m_two64, m);
            div(a1, m_two64, a1);
            div(b1, m_two64, b1);
        }
        if (!is_zero(a1)) {
            mul(a1, m, a1);
            add(c, a1, c);
        }
        if (!is_zero(b1)) {
            mul(b1, m, b1);
            add(c, b1, c);
        }
        del(a1); del(b1); del(a2); del(b2); del(m); del(tmp);
#else
        mpz_t * arg0;
        mpz_t * arg1;
        get_arg<0>(a, arg0);
        get_arg<1>(b, arg1);
        mk_big(c);
        mpz_ior(*c.m_ptr, *arg0, *arg1);
#endif
    }
}

template<bool SYNCH>
void mpz_manager<SYNCH>::bitwise_and(mpz const & a, mpz const & b, mpz & c) {
    SASSERT(is_nonneg(a));
    SASSERT(is_nonneg(b));
    if (is_small(a) && is_small(b)) {
        del(c);
        c.m_val = a.m_val & b.m_val;
    }
    else {
#ifndef _MP_GMP
        mpz a1, b1, a2, b2, m, tmp;
        set(a1, a);
        set(b1, b);
        set(m, 1);
        reset(c);
        while (!is_zero(a1) && !is_zero(b1)) {
            mod(a1, m_two64, a2);
            mod(b1, m_two64, b2);
            uint64 v = get_uint64(a2) & get_uint64(b2);
            set(tmp, v);
            mul(tmp, m, tmp);
            add(c, tmp, c); // c += m * v
            mul(m, m_two64, m);
            div(a1, m_two64, a1);
            div(b1, m_two64, b1);
        }
        del(a1); del(b1); del(a2); del(b2); del(m); del(tmp);
#else
        mpz_t * arg0;
        mpz_t * arg1;
        get_arg<0>(a, arg0);
        get_arg<1>(b, arg1);
        mk_big(c);
        mpz_and(*c.m_ptr, *arg0, *arg1);
#endif
    }
}

template<bool SYNCH>
void mpz_manager<SYNCH>::bitwise_xor(mpz const & a, mpz const & b, mpz & c) {
    SASSERT(is_nonneg(a));
    SASSERT(is_nonneg(b));
    if (is_small(a) && is_small(b)) {
        set_i64(c, i64(a) ^ i64(b));
    }
    else {
#ifndef _MP_GMP
        mpz a1, b1, a2, b2, m, tmp;
        set(a1, a);
        set(b1, b);
        set(m, 1);
        reset(c);
        while (!is_zero(a1) && !is_zero(b1)) {
            mod(a1, m_two64, a2);
            mod(b1, m_two64, b2);
            uint64 v = get_uint64(a2) ^ get_uint64(b2);
            set(tmp, v);
            mul(tmp, m, tmp);
            add(c, tmp, c); // c += m * v
            mul(m, m_two64, m);
            div(a1, m_two64, a1);
            div(b1, m_two64, b1);
        }
        if (!is_zero(a1)) {
            mul(a1, m, a1);
            add(c, a1, c);
        }
        if (!is_zero(b1)) {
            mul(b1, m, b1);
            add(c, b1, c);
        }
        del(a1); del(b1); del(a2); del(b2); del(m); del(tmp);
#else
        mpz_t * arg0;
        mpz_t * arg1;
        get_arg<0>(a, arg0);
        get_arg<1>(b, arg1);
        mk_big(c);
        mpz_xor(*c.m_ptr, *arg0, *arg1);
#endif
    }
}

template<bool SYNCH>
void mpz_manager<SYNCH>::bitwise_not(unsigned sz, mpz const & a, mpz & c) {
    SASSERT(is_nonneg(a));
    if (is_small(a) && sz <= 63) {
        int64 mask = (static_cast<int64>(1) << sz) - static_cast<int64>(1);
        set_i64(c, (~ i64(a)) & mask);
    }
    else {
        mpz a1, a2, m, tmp;
        set(a1, a);
        set(m, 1);
        set(c, 0);
        while (sz > 0) {
            mod(a1, m_two64, a2);
            uint64 n = get_uint64(a2);
            uint64 v = ~n;
            SASSERT(~v == n);
            if (sz < 64) {
                uint64 mask = (1ull << static_cast<uint64>(sz)) - 1ull;
                v = mask & v;
            }
            TRACE("bitwise_not", tout << "sz: " << sz << ", v: " << v << ", n: " << n << "\n";);
            set(tmp, v);
            SASSERT(get_uint64(tmp) == v);
            mul(tmp, m, tmp);
            add(c, tmp, c); // c += m * v
            mul(m, m_two64, m);
            div(a1, m_two64, a1);
            sz -= (sz<64) ? sz : 64; 
        }
        del(a1); del(a2); del(m); del(tmp);
        TRACE("bitwise_not", tout << "sz: " << sz << " a: " << to_string(a) << " c: " << to_string(c) << "\n";);
    }
}

template<bool SYNCH>
void mpz_manager<SYNCH>::big_set(mpz & target, mpz const & source) {
#ifndef _MP_GMP
    if (&target == &source)
        return;
    target.m_val = source.m_val;
    if (is_small(target)) {
        target.m_ptr = allocate(capacity(source));
        target.m_ptr->m_size     = size(source);
        target.m_ptr->m_capacity = capacity(source);
        memcpy(target.m_ptr->m_digits, source.m_ptr->m_digits, sizeof(digit_t) * size(source));
    }
    else {
        if (capacity(target) < size(source)) {
            deallocate(target.m_ptr);
            target.m_ptr = allocate(capacity(source));
            target.m_ptr->m_size     = size(source);
            target.m_ptr->m_capacity = capacity(source);
            memcpy(target.m_ptr->m_digits, source.m_ptr->m_digits, sizeof(digit_t) * size(source));
        }
        else {
            target.m_ptr->m_size = size(source);
            memcpy(target.m_ptr->m_digits, source.m_ptr->m_digits, sizeof(digit_t) * size(source));
        }
    }
#else
    // GMP version
    mk_big(target);
    mpz_set(*target.m_ptr, *source.m_ptr);
#endif
}

template<bool SYNCH>
int mpz_manager<SYNCH>::big_compare(mpz const & a, mpz const & b) {
#ifndef _MP_GMP
    int sign_a;
    int sign_b;
    mpz_cell * cell_a;
    mpz_cell * cell_b;
    get_sign_cell<0>(a, sign_a, cell_a);
    get_sign_cell<1>(b, sign_b, cell_b);

    if (sign_a > 0) {
        // a is positive
        if (sign_b > 0) {
            // a & b are positive
            return compare_diff(cell_a->m_digits,
                                cell_a->m_size,
                                cell_b->m_digits,
                                cell_b->m_size);
        }
        else {
            // b is negative
            return 1; // a > b
        }
    }
    else {
        // a is negative
        if (sign_b > 0) {
            // b is positive
            return -1; // a < b
        }
        else {
            // a & b are negative
            return compare_diff(cell_b->m_digits,
                                cell_b->m_size,
                                cell_a->m_digits,
                                cell_a->m_size);
        }
    }
#else
    // GMP version
    mpz_t * arg0;
    mpz_t * arg1;
    get_arg<0>(a, arg0);
    get_arg<1>(b, arg1);
    return mpz_cmp(*arg0, *arg1);
#endif
}

template<bool SYNCH>
bool mpz_manager<SYNCH>::is_uint64(mpz const & a) const {
#ifndef _MP_GMP
    if (a.m_val < 0)
        return false;
    if (is_small(a))
        return true;
    if (sizeof(digit_t) == sizeof(uint64)) {
        return size(a) <= 1;
    }
    else {
        return size(a) <= 2;
    }
#else
    // GMP version
    if (is_small(a))
        return a.m_val >= 0;
    return is_nonneg(a) && mpz_cmp(*a.m_ptr, m_uint64_max) <= 0;
#endif
}

template<bool SYNCH>
bool mpz_manager<SYNCH>::is_int64(mpz const & a) const {
    if (is_small(a))
        return true;
#ifndef _MP_GMP
<<<<<<< HEAD
    if (!is_uint64(a)) {
        return false;
    }
    uint64 num get_uint64(a);
=======
    if (!is_abs_uint64(a)) 
        return false;
    uint64 num = big_abs_to_uint64(a);
>>>>>>> 8627f6f1
    uint64 msb = static_cast<uint64>(1) << 63;
    uint64 msb_val = msb & num;
    if (a.m_val >= 0) {
        // non-negative number.
        return (0 == msb_val);
    }
    else {
        // negative number.
        // either the high bit is 0, or
        // the number is 2^64 which can be represented.
        //
        return 0 == msb_val || (msb_val == num);
    }
#else
    // GMP version
    return mpz_cmp(m_int64_min, *a.m_ptr) <= 0 && mpz_cmp(*a.m_ptr, m_int64_max) <= 0;
#endif
}

template<bool SYNCH>
uint64 mpz_manager<SYNCH>::get_uint64(mpz const & a) const {
    if (is_small(a)) 
        return static_cast<uint64>(a.m_val);
#ifndef _MP_GMP
    SASSERT(a.m_ptr->m_size > 0);
    return big_abs_to_uint64(a);
#else
    // GMP version
    if (sizeof(uint64) == sizeof(unsigned long)) {
        return mpz_get_ui(*a.m_ptr);
    }
    else {
        mpz_manager * _this = const_cast<mpz_manager*>(this);
        mpz_set(_this->m_tmp, *a.m_ptr);
        mpz_mod(_this->m_tmp, m_tmp, m_two32);
        uint64 r = static_cast<uint64>(mpz_get_ui(m_tmp));
        mpz_set(_this->m_tmp, *a.m_ptr);
        mpz_div(_this->m_tmp, m_tmp, m_two32);
        r += static_cast<uint64>(mpz_get_ui(m_tmp)) << static_cast<uint64>(32);
        return r;
    }
#endif
}

template<bool SYNCH>
int64 mpz_manager<SYNCH>::get_int64(mpz const & a) const {
    if (is_small(a))
        return static_cast<int64>(a.m_val);
#ifndef _MP_GMP
    SASSERT(is_int64(a));
    uint64 num = big_abs_to_uint64(a);
    if (a.m_val < 0) {
        if (num != 0 && (num << 1) == 0)
            return INT64_MIN;
        return -static_cast<int64>(num);
    }
    return static_cast<int64>(num);
#else
    // GMP
    if (sizeof(int64) == sizeof(long) || mpz_fits_slong_p(*a.m_ptr)) {
        return mpz_get_si(*a.m_ptr);
    }
    else {
        mpz_manager * _this = const_cast<mpz_manager*>(this);
        mpz_mod(_this->m_tmp, *a.m_ptr, m_two32);
        int64 r = static_cast<int64>(mpz_get_ui(m_tmp));
        mpz_div(_this->m_tmp, *a.m_ptr, m_two32);
        r += static_cast<int64>(mpz_get_si(m_tmp)) << static_cast<int64>(32);
        return r;
    }
#endif
}

template<bool SYNCH>
double mpz_manager<SYNCH>::get_double(mpz const & a) const {
    if (is_small(a))
        return static_cast<double>(a.m_val);
#ifndef _MP_GMP
    double r = 0.0;
    double d = 1.0;
    unsigned sz = size(a);
    for (unsigned i = 0; i < sz; i++) {
        r += d * static_cast<double>(digits(a)[i]);
        if (sizeof(digit_t) == sizeof(uint64))
            d *= static_cast<double>(UINT64_MAX); // 64-bit version
        else
            d *= static_cast<double>(UINT_MAX);   // 32-bit version
    }
    return a.m_val < 0 ? -r : r;
#else
    return mpz_get_d(*a.m_ptr);
#endif
}

template<bool SYNCH>
void mpz_manager<SYNCH>::display(std::ostream & out, mpz const & a) const {
    if (is_small(a)) {
        out << a.m_val;
    }
    else {
#ifndef _MP_GMP
        if (a.m_val < 0)
            out << "-";
        if (sizeof(digit_t) == 4) {
            sbuffer<char, 1024> buffer(11*size(a), 0);
            out << mp_decimal(digits(a), size(a), buffer.begin(), buffer.size(), 0);
        }
        else {
            sbuffer<char, 1024> buffer(21*size(a), 0);
            out << mp_decimal(digits(a), size(a), buffer.begin(), buffer.size(), 0);
        }
#else
        // GMP version
        size_t sz = mpz_sizeinbase(*a.m_ptr, 10) + 2;
        sbuffer<char, 1024> buffer(sz, 0);
        mpz_get_str(buffer.c_ptr(), 10, *a.m_ptr);
        out << buffer.c_ptr();
#endif
    } 
}

template<bool SYNCH>
void mpz_manager<SYNCH>::display_smt2(std::ostream & out, mpz const & a, bool decimal) const {
    if (is_neg(a)) {
        mpz_manager<SYNCH> * _this = const_cast<mpz_manager<SYNCH>*>(this);
        _scoped_numeral<mpz_manager<SYNCH> > tmp(*_this);
        _this->set(tmp, a);
        _this->neg(tmp);
        out << "(- ";
        display(out, tmp);
        if (decimal)
            out << ".0";
        out << ")";
    }
    else {
        display(out, a);
        if (decimal)
            out << ".0";
    }
}

template<bool SYNCH>
std::string mpz_manager<SYNCH>::to_string(mpz const & a) const {
    std::ostringstream buffer;
    display(buffer, a);
    return buffer.str();
}

template<bool SYNCH>
unsigned mpz_manager<SYNCH>::hash(mpz const & a) {
    if (is_small(a))
        return a.m_val;
#ifndef _MP_GMP
    unsigned sz = size(a);
    if (sz == 1)
        return static_cast<unsigned>(digits(a)[0]);
    return string_hash(reinterpret_cast<char*>(digits(a)), sz * sizeof(digit_t), 17);
#else
    return mpz_get_si(*a.m_ptr);
#endif
}

template<bool SYNCH>
void mpz_manager<SYNCH>::power(mpz const & a, unsigned p, mpz & b) {
#ifdef _MP_GMP
    if (!is_small(a)) {
        mk_big(b);
        mpz_pow_ui(*b.m_ptr, *a.m_ptr, p);
        return;
    }
#endif
#ifndef _MP_GMP
    if (is_small(a)) {
        if (a.m_val == 2) {
            if (p < 8 * sizeof(int) - 1) {
                del(b);
                b.m_val = 1 << p;
            }
            else {
                unsigned sz    = p/(8 * sizeof(digit_t)) + 1;
                unsigned shift = p%(8 * sizeof(digit_t));
                SASSERT(sz > 0);
                allocate_if_needed(b, sz);
                SASSERT(b.m_ptr->m_capacity >= sz);
                b.m_ptr->m_size     = sz;
                for (unsigned i = 0; i < sz - 1; i++)
                    b.m_ptr->m_digits[i] = 0;
                b.m_ptr->m_digits[sz-1] = 1 << shift;
                b.m_val = 1;
            }
            return;
        }
        if (a.m_val == 0) {
            SASSERT(p != 0);
            reset(b);
            return;
        }
        if (a.m_val == 1) {
            set(b, 1);
            return;
        }
    }
#endif
    // general purpose
    unsigned mask = 1;
    mpz power;
    set(power, a);
    set(b, 1);
    while (mask <= p) {
        if (mask & p)
            mul(b, power, b);
        mul(power, power, power);
        mask = mask << 1;
    }
    del(power);
}

template<bool SYNCH>
bool mpz_manager<SYNCH>::is_power_of_two(mpz const & a) {
    unsigned shift;
    return is_power_of_two(a, shift);
}

template<bool SYNCH>
bool mpz_manager<SYNCH>::is_power_of_two(mpz const & a, unsigned & shift) {
    if (is_nonpos(a))
        return false;
    if (is_small(a)) {
        if (::is_power_of_two(a.m_val)) {
            shift = ::log2(a.m_val);
            return true;
        }
        else {
            return false;
        }
    }
#ifndef _MP_GMP
    mpz_cell * c     = a.m_ptr;
    unsigned sz      = c->m_size;
    digit_t * ds     = c->m_digits;
    for (unsigned i = 0; i < sz - 1; i++) {
        if (ds[i] != 0)
            return false;
    }
    digit_t v = ds[sz-1];
    if (!(v & (v - 1)) && v) {
        shift = log2(a);
        return true;
    }
    else {
        return false;
    }
#else
    if (mpz_popcount(*a.m_ptr) == 1) {
        shift = log2(a);
        return true;
    }
    else {
        return false;
    }
#endif
}

// Expand capacity of a
#ifndef _MP_GMP
template<bool SYNCH>
void mpz_manager<SYNCH>::ensure_capacity(mpz & a, unsigned capacity) {
    if (capacity <= 1)
        return;
    if (capacity < m_init_cell_capacity)
        capacity = m_init_cell_capacity;
    if (is_small(a)) {
        a.m_ptr = allocate(capacity);
        SASSERT(a.m_ptr->m_capacity == capacity);
        if (a.m_val == INT_MIN) {
            unsigned intmin_sz = m_int_min.m_ptr->m_size;
            for (unsigned i = 0; i < intmin_sz; i++)
                a.m_ptr->m_digits[i] = m_int_min.m_ptr->m_digits[i];
            a.m_val = -1;
            a.m_ptr->m_size = m_int_min.m_ptr->m_size;
        }
        else if (a.m_val < 0) {
            a.m_ptr->m_digits[0] = -a.m_val;
            a.m_val = -1;
            a.m_ptr->m_size = 1;
        }
        else {
            a.m_ptr->m_digits[0] =  a.m_val;
            a.m_val = 1;
            a.m_ptr->m_size = 1;
        }
    }
    else {
        if (a.m_ptr->m_capacity >= capacity)
            return;
        mpz_cell * new_cell = allocate(capacity);
        SASSERT(new_cell->m_capacity == capacity);
        unsigned old_sz  = a.m_ptr->m_size;
        new_cell->m_size = old_sz;
        for (unsigned i = 0; i < old_sz; i++)
            new_cell->m_digits[i] = a.m_ptr->m_digits[i];
        deallocate(a.m_ptr);
        a.m_ptr = new_cell;
    }
}

template<bool SYNCH>
void mpz_manager<SYNCH>::normalize(mpz & a) {
    mpz_cell * c = a.m_ptr;
    digit_t * ds = c->m_digits;
    unsigned i = c->m_size;
    for (; i > 0; --i) {
        if (ds[i-1] != 0)
            break;
    }

    if (i == 0) {
        // a is zero...
        reset(a);
        return;
    }
    
    if (i == 1 && ds[0] <= INT_MAX) {
        // a is small
        int val = a.m_val < 0 ? -static_cast<int>(ds[0]) : static_cast<int>(ds[0]);
        del(a);
        a.m_val = val;
        return;
    }
    // adjust size
    c->m_size = i;
}
#endif

template<bool SYNCH>
void mpz_manager<SYNCH>::machine_div2k(mpz & a, unsigned k) {
    if (k == 0 || is_zero(a))
        return;
    if (is_small(a)) {
        if (k < 32) {
            int twok = 1 << k;
            a.m_val /= twok;
        }
        else {
            a.m_val = 0;
        }
        return;
    }
#ifndef _MP_GMP
    unsigned digit_shift = k / (8 * sizeof(digit_t));
    mpz_cell * c         = a.m_ptr;
    unsigned sz          = c->m_size;
    if (digit_shift >= sz) {
        reset(a);
        return;
    }
    unsigned bit_shift   = k % (8 * sizeof(digit_t));
    unsigned comp_shift  = (8 * sizeof(digit_t)) - bit_shift;
    unsigned new_sz      = sz - digit_shift;
    SASSERT(new_sz >= 1);
    digit_t * ds = c->m_digits;
    TRACE("mpz_2k", tout << "bit_shift: " << bit_shift << ", comp_shift: " << comp_shift << ", new_sz: " << new_sz << ", sz: " << sz << "\n";);
    if (new_sz < sz) {
        unsigned i       = 0;
        unsigned j       = digit_shift;
        if (bit_shift != 0) {
            for (; i < new_sz - 1; i++, j++) {
                ds[i] = ds[j];
                ds[i] >>= bit_shift;
                ds[i] |= (ds[j+1] << comp_shift);
            }
            ds[i] = ds[j];
            ds[i] >>= bit_shift;
        }
        else {
            for (; i < new_sz; i++, j++) {
                ds[i] = ds[j];
            }
        }
    }
    else {
        SASSERT(new_sz == sz);
        SASSERT(bit_shift != 0);
        unsigned i       = 0;
        for (; i < new_sz - 1; i++) {
            ds[i] >>= bit_shift;
            ds[i] |= (ds[i+1] << comp_shift);
        }
        ds[i] >>= bit_shift;
    }
    
    c->m_size = new_sz;
    normalize(a);
#else
    MPZ_BEGIN_CRITICAL();
    mpz_t * arg0;
    get_arg<0>(a, arg0);
    mpz_tdiv_q_2exp(m_tmp, *arg0, k);
    mk_big(a);
    mpz_swap(*a.m_ptr, m_tmp);
    MPZ_END_CRITICAL();
#endif    
}

template<bool SYNCH>
void mpz_manager<SYNCH>::mul2k(mpz & a, unsigned k) {
    if (k == 0 || is_zero(a))
        return;
    if (is_small(a) && k < 32) {
        set_i64(a, i64(a) * (static_cast<int64>(1) << k));
        return;
    }
#ifndef _MP_GMP
    TRACE("mpz_mul2k", tout << "mul2k\na: " << to_string(a) << "\nk: " << k << "\n";);
    unsigned word_shift  = k / (8 * sizeof(digit_t));
    unsigned bit_shift   = k % (8 * sizeof(digit_t));
    unsigned old_sz      = is_small(a) ? 1 : a.m_ptr->m_size;
    unsigned new_sz      = old_sz + word_shift + 1;
    ensure_capacity(a, new_sz);
    TRACE("mpz_mul2k", tout << "word_shift: " << word_shift << "\nbit_shift: " << bit_shift << "\nold_sz: " << old_sz << "\nnew_sz: " << new_sz 
          << "\na after ensure capacity:\n" << to_string(a) << "\n";);
    SASSERT(!is_small(a));
    mpz_cell * cell_a    = a.m_ptr;
    old_sz = cell_a->m_size;
    digit_t * ds         = cell_a->m_digits;
    for (unsigned i = old_sz; i < new_sz; i++) 
        ds[i] = 0;
    cell_a->m_size       = new_sz;

    if (word_shift > 0) {
        unsigned j = old_sz;
        unsigned i = old_sz + word_shift;
        while (j > 0) {
            --j; --i;
            ds[i] = ds[j];
        }
        while (i > 0) {
            --i;
            ds[i] = 0;
        }
    }
    if (bit_shift > 0) {
        DEBUG_CODE({
            for (unsigned i = 0; i < word_shift; i++) {
                SASSERT(ds[i] == 0);
            }
        });
        unsigned comp_shift = (8 * sizeof(digit_t)) - bit_shift;
        digit_t prev = 0;
        for (unsigned i = word_shift; i < new_sz; i++) {
            digit_t new_prev = (ds[i] >> comp_shift);
            ds[i] <<= bit_shift;
            ds[i] |= prev;
            prev = new_prev;
        }
    }
    normalize(a);
    TRACE("mpz_mul2k", tout << "mul2k result:\n" << to_string(a) << "\n";);
#else
    mpz_t * arg0;
    get_arg<0>(a, arg0);
    mk_big(a);
    mpz_mul_2exp(*a.m_ptr, *arg0, k);
#endif
}

#ifndef _MP_GMP
COMPILE_TIME_ASSERT(sizeof(digit_t) == 4 || sizeof(digit_t) == 8);
#endif

template<bool SYNCH>
unsigned mpz_manager<SYNCH>::power_of_two_multiple(mpz const & a) {
    if (is_zero(a))
        return 0;
    if (is_small(a)) {
        unsigned r = 0;
        int v      = a.m_val;
#define COUNT_DIGIT_RIGHT_ZEROS()               \
        if (v % (1 << 16) == 0) {               \
            r += 16;                            \
            v /= (1 << 16);                     \
        }                                       \
        if (v % (1 << 8) == 0) {                \
            r += 8;                             \
            v /= (1 << 8);                      \
        }                                       \
        if (v % (1 << 4) == 0) {                \
            r += 4;                             \
            v /= (1 << 4);                      \
        }                                       \
        if (v % (1 << 2) == 0) {                \
            r += 2;                             \
            v /= (1 << 2);                      \
        }                                       \
        if (v % 2 == 0) {                       \
            r++;                                \
        }
        COUNT_DIGIT_RIGHT_ZEROS();
        return r;
    }
#ifndef _MP_GMP
    mpz_cell * c        = a.m_ptr;
    unsigned sz         = c->m_size;
    unsigned r          = 0;
    digit_t * source    = c->m_digits; 
    for (unsigned i = 0; i < sz; i++) {
        if (source[i] != 0) {
            digit_t v = source[i];
            if (sizeof(digit_t) == 8) {
                // TODO: we can remove this if after we move to MPN
                // In MPN the digit_t is always an unsigned integer
                if (static_cast<uint64>(v) % (static_cast<uint64>(1) << 32) == 0) {
                    r += 32;                     
                    v = static_cast<digit_t>(static_cast<uint64>(v) / (static_cast<uint64>(1) << 32));
                }                                
            }
            COUNT_DIGIT_RIGHT_ZEROS();
            return r;
        }
        r += (8 * sizeof(digit_t));
    }
    return r;
#else
    return mpz_scan1(*a.m_ptr, 0);
#endif
}

template<bool SYNCH>
unsigned mpz_manager<SYNCH>::log2(mpz const & a) {
    if (is_nonpos(a))
        return 0;
    if (is_small(a))
        return ::log2(a.m_val);
#ifndef _MP_GMP
    COMPILE_TIME_ASSERT(sizeof(digit_t) == 8 || sizeof(digit_t) == 4);
    mpz_cell * c     = a.m_ptr;
    unsigned sz      = c->m_size;
    digit_t * ds     = c->m_digits; 
    if (sizeof(digit_t) == 8) 
        return (sz - 1)*64 + uint64_log2(ds[sz-1]);
    else
        return (sz - 1)*32 + ::log2(static_cast<unsigned>(ds[sz-1]));
#else
    unsigned r = mpz_sizeinbase(*a.m_ptr, 2);
    SASSERT(r > 0);
    return r - 1;
#endif
}

template<bool SYNCH>
unsigned mpz_manager<SYNCH>::mlog2(mpz const & a) {
    if (is_nonneg(a))
        return 0;
    if (is_small(a))
        return ::log2(-a.m_val);
#ifndef _MP_GMP
    COMPILE_TIME_ASSERT(sizeof(digit_t) == 8 || sizeof(digit_t) == 4);
    mpz_cell * c     = a.m_ptr;
    unsigned sz      = c->m_size;
    digit_t * ds     = c->m_digits; 
    if (sizeof(digit_t) == 8)
        return (sz - 1)*64 + uint64_log2(ds[sz-1]);
    else
        return (sz - 1)*32 + ::log2(static_cast<unsigned>(ds[sz-1]));
#else
    mpz_neg(m_tmp, *a.m_ptr);
    unsigned r = mpz_sizeinbase(m_tmp, 2);
    SASSERT(r > 0);
    return r - 1;
#endif
}

template<bool SYNCH>
unsigned mpz_manager<SYNCH>::bitsize(mpz const & a) {
    if (is_nonneg(a)) 
        return log2(a) + 1;
    else
        return mlog2(a) + 1;
}

template<bool SYNCH>
bool mpz_manager<SYNCH>::is_perfect_square(mpz const & a, mpz & root) {
    if (is_neg(a))
        return false;
    reset(root);
    if (is_zero(a)) {
        return true;
    }
    if (is_one(a)) {
        set(root, 1);
        return true;
    }

    mpz lo, hi, mid, sq_lo, sq_hi, sq_mid;
    set(lo, 1);
    set(hi, a);
    set(sq_lo, 1);
    mul(hi, hi, sq_hi);
    bool result;
    // lo*lo <= *this < hi*hi
    while (true) {
        SASSERT(lt(lo, hi));
        SASSERT(le(sq_lo, a) && lt(a, sq_hi));
        if (eq(sq_lo, a)) {
            set(root, lo);
            result = true;
            break;
        }

        mpz & tmp = mid;
        add(lo, mpz(1), tmp);
        if (eq(tmp, hi)) {
            set(root, hi);
            result = false;
            break;
        }
        
        add(hi, lo, tmp);
        div(tmp, mpz(2), mid);
        
        SASSERT(lt(lo, mid) && lt(mid, hi));
        
        mul(mid, mid, sq_mid);

        if (gt(sq_mid, a)) {
            set(hi, mid);
            set(sq_hi, sq_mid);
        }
        else {
            set(lo, mid);
            set(sq_lo, sq_mid);
        }
    }
    del(lo);
    del(hi);
    del(mid);
    del(sq_lo);
    del(sq_hi);
    del(sq_mid);
    return result;
}


static unsigned div_l(unsigned k, unsigned n) {
    return k/n;
}

static unsigned div_u(unsigned k, unsigned n) {
    return k%n == 0 ? k/n : k/n + 1;
}

template<bool SYNCH>
bool mpz_manager<SYNCH>::root(mpz & a, unsigned n) {
    SASSERT(n % 2 != 0 || is_nonneg(a));
    if (is_zero(a)) {
        return true; // precise
    }
    
    // Initial approximation
    //
    // We have that:
    // a >  0 ->    2^{log2(a)}     <= a <= 2^{(log2(a) + 1)}
    // a <  0 ->   -2^{log2(a) + 1} <= a <= -2^{log2(a)}
    //
    // Thus
    // a >  0 ->    2^{div_l(log2(a), n)}     <= a^{1/n} <=  2^{div_u(log2(a) + 1, n)}
    // a <  0 ->   -2^{div_u(log2(a) + 1, n)} <= a^{1/n} <= -2^{div_l(log2(a), n)}
    //
    mpz lower;
    mpz upper;
    mpz mid;
    mpz mid_n;
    
    if (is_pos(a)) {
        unsigned k = log2(a);
        power(mpz(2), div_l(k, n),     lower);
        power(mpz(2), div_u(k + 1, n), upper);
    }
    else {
        unsigned k = mlog2(a);
        power(mpz(2), div_u(k + 1, n), lower);
        power(mpz(2), div_l(k, n),     upper);
        neg(lower);
        neg(upper);
    }

    bool result;
    SASSERT(le(lower, upper));
    if (eq(lower, upper)) {
        swap(a, lower);
        result = true;
    }
    else {
        // Refine using bisection. TODO: use Newton's method if this is a bottleneck
        while (true) {
            add(upper, lower, mid);
            machine_div2k(mid, 1);
            TRACE("mpz", tout << "upper: "; display(tout, upper); tout << "\nlower: "; display(tout, lower); tout << "\nmid: "; display(tout, mid); tout << "\n";);
            power(mid, n, mid_n);
            if (eq(mid_n, a)) {
                swap(a, mid);
                result = true;
                break;
            }
            if (eq(mid, lower) || eq(mid, upper)) {
                swap(a, upper);
                result = false;
                break;
            }
            if (lt(mid_n, a)) {
                // new lower bound
                swap(mid, lower);
            }
            else {
                SASSERT(lt(a, mid_n));
                // new upper bound
                swap(mid, upper);
            }
        }
    }
    del(lower);
    del(upper);
    del(mid);
    del(mid_n);
    return result;
}

template<bool SYNCH>
bool mpz_manager<SYNCH>::decompose(mpz const & a, svector<digit_t> & digits) {
    digits.reset();
    if (is_small(a)) {
        if (a.m_val < 0) {
            digits.push_back(-a.m_val);
            return true;
        }
        else {
            digits.push_back(a.m_val);
            return false;
        }
    }
    else {
#ifndef _MP_GMP
        mpz_cell * cell_a = a.m_ptr;
        unsigned sz = cell_a->m_size;
        for (unsigned i = 0; i < sz; i++) {
            digits.push_back(cell_a->m_digits[i]);
        }
        return a.m_val < 0;
#else
	bool r = is_neg(a);
	mpz_set(m_tmp, *a.m_ptr);
	mpz_abs(m_tmp, m_tmp);
	while (mpz_sgn(m_tmp) != 0) {
	  mpz_tdiv_r_2exp(m_tmp2, m_tmp, 32);
	  unsigned v = mpz_get_ui(m_tmp2);
	  digits.push_back(v);
	  mpz_tdiv_q_2exp(m_tmp, m_tmp, 32);
	}
	return r;
#endif
    }
}

template<bool SYNCH>
bool mpz_manager<SYNCH>::divides(mpz const & a, mpz const & b) {
    _scoped_numeral<mpz_manager<SYNCH> > tmp(*this);
    bool r;
    if (is_zero(a)) {
        // I assume 0 | 0. 
        // Remark a|b is a shorthand for (exists x. a x = b)
        // If b is zero, any x will do. If b != 0, then a does not divide b
        r = is_zero(b);
    }
    else {
        rem(b, a, tmp);
        r = is_zero(tmp);
    }
    STRACE("divides", tout << "[mpz] Divisible["; display(tout, b); tout << ", "; display(tout, a); tout << "] == " << (r?"True":"False") << "\n";);
    TRACE("divides_bug", tout << "tmp: "; display(tout, tmp); tout << "\n";);
    return r;
}

template class mpz_manager<true>;
template class mpz_manager<false>;<|MERGE_RESOLUTION|>--- conflicted
+++ resolved
@@ -1303,16 +1303,9 @@
     if (is_small(a))
         return true;
 #ifndef _MP_GMP
-<<<<<<< HEAD
-    if (!is_uint64(a)) {
-        return false;
-    }
-    uint64 num get_uint64(a);
-=======
     if (!is_abs_uint64(a)) 
         return false;
     uint64 num = big_abs_to_uint64(a);
->>>>>>> 8627f6f1
     uint64 msb = static_cast<uint64>(1) << 63;
     uint64 msb_val = msb & num;
     if (a.m_val >= 0) {
