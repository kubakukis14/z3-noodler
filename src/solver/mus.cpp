--- conflicted
+++ resolved
@@ -68,37 +68,6 @@
         m_assumptions.push_back(lit);
     }
 
-<<<<<<< HEAD
-    lbool get_mus(ptr_vector<expr>& mus) {
-        unsigned_vector result;
-        lbool r = get_mus(result);
-        ids2exprs(mus, result);
-        return r;
-    }
-    
-    lbool get_mus(unsigned_vector& mus_ids) {
-        // SASSERT: mus_ids does not have duplicates.
-        m_model.reset();
-        mus_ids.reset();
-        
-        if (m_lit2expr.size() == 1) {
-            mus_ids.push_back(0);
-            return l_true;
-        }
-                
-        return get_mus1(mus_ids);
-    }
-
-    lbool get_mus1(unsigned_vector& mus_ids) {
-        expr_ref_vector mus(m);
-        lbool result = get_mus1(mus);
-        for (unsigned i = 0; i < mus.size(); ++i) {
-            mus_ids.push_back(m_expr2lit.find(mus[i].get()));
-        }
-        return result;
-    }
-
-=======
     lbool get_mus(expr_ref_vector& mus) {
         m_model.reset();
         mus.reset();
@@ -116,19 +85,13 @@
         mus.append(result.size(), result.c_ptr());
         return r;
     }    
->>>>>>> e9eb88e1
 
     lbool get_mus1(expr_ref_vector& mus) {
         ptr_vector<expr> unknown(m_lit2expr.size(), m_lit2expr.c_ptr());
         ptr_vector<expr> core_exprs;
         while (!unknown.empty()) { 
-<<<<<<< HEAD
-            IF_VERBOSE(12, verbose_stream() << "(opt.mus reducing core: " << unknown.size() << " new core: " << mus.size() << ")\n";);
-            TRACE("opt", display_vec(tout << "core:  ", unknown); display_vec(tout << "mus:   ", mus););
-=======
             IF_VERBOSE(12, verbose_stream() << "(mus reducing core: " << unknown.size() << " new core: " << mus.size() << ")\n";);
             TRACE("mus", display_vec(tout << "core:  ", unknown); display_vec(tout << "mus:   ", mus););
->>>>>>> e9eb88e1
             expr* lit = unknown.back();
             unknown.pop_back();
             expr_ref not_lit(mk_not(m, lit), m);
@@ -157,11 +120,7 @@
                             unknown.push_back(core_exprs[i]);
                         }
                     }
-<<<<<<< HEAD
-                    TRACE("opt", display_vec(tout << "core exprs:", core_exprs);
-=======
                     TRACE("mus", display_vec(tout << "core exprs:", core_exprs);
->>>>>>> e9eb88e1
                         display_vec(tout << "core:", unknown);
                         display_vec(tout << "mus:", mus);
                     );
@@ -176,23 +135,6 @@
 
     // use correction sets
     lbool get_mus2(expr_ref_vector& mus) {
-<<<<<<< HEAD
-        scoped_append _sa1(*this, mus, m_assumptions);
-        ptr_vector<expr> unknown(m_lit2expr.size(), m_lit2expr.c_ptr());
-        while (!unknown.empty()) { 
-            expr* lit;
-            lbool is_sat = get_next_mcs(mus, unknown, lit);
-            switch (is_sat) {
-            case l_undef:
-                return is_sat;
-            case l_false:
-                mus.push_back(lit);
-                break;
-            case l_true:
-                break;
-            }
-        }        
-=======
         expr* lit = 0;
         lbool is_sat;
         ptr_vector<expr> unknown(m_lit2expr.size(), m_lit2expr.c_ptr());
@@ -211,36 +153,20 @@
         }        
         
         //SASSERT(is_core(mus));
->>>>>>> e9eb88e1
         return l_true;
     }
 
     // find the next literal to be a member of a core.
     lbool get_next_mcs(expr_ref_vector& mus, ptr_vector<expr>& unknown, expr*& core_literal) {
-<<<<<<< HEAD
-        ptr_vector<expr> mss, core, min_core;
-=======
         ptr_vector<expr> mss;
         expr_ref_vector  nmcs(m);
         expr_set core, min_core, nmcs_set;
->>>>>>> e9eb88e1
         bool min_core_valid = false;
         expr* min_lit = 0;
         while (!unknown.empty()) {
             expr* lit = unknown.back();
             unknown.pop_back();
             model_ref mdl;
-<<<<<<< HEAD
-            scoped_append assume_mss(*this, mus, mss);
-            scoped_append assume_lit(*this, mus, lit);
-            switch (m_solver.check_sat(mus)) {
-            case l_true:
-                mss.push_back(lit);
-                m_solver.get_model(mdl);
-                for (unsigned i = 0; i < unknown.size(); ) {
-                    expr_ref tmp(m);
-                    if (mdl->eval(unknown[i], tmp) && m.is_true(tmp)) {
-=======
             scoped_append assume_mss(*this,  mus, mss);      // current satisfied literals
             scoped_append assume_nmcs(*this, mus, nmcs);     // current non-satisfied literals
             scoped_append assume_lit(*this,  mus, lit);      // current unknown literal
@@ -254,7 +180,6 @@
                     expr_ref tmp(m);
                     eval(unknown[i], tmp);
                     if (m.is_true(tmp)) {
->>>>>>> e9eb88e1
                         mss.push_back(unknown[i]);
                         unknown[i] = unknown.back();
                         unknown.pop_back();
@@ -264,18 +189,6 @@
                     }
                 }
                 break;
-<<<<<<< HEAD
-            case l_false:
-                core.reset();
-                m_solver.get_unsat_core(core);
-                // ???
-                if (!core.contains(lit)) {
-                    return l_false;
-                }
-                if (!min_core_valid || core.size() < min_core.size()) {
-                    min_core.reset();
-                    min_core.append(core);
-=======
             }
             case l_false:
                 TRACE("mus", tout << "literal is in a core: " << mk_pp(lit, m) << "\n";);
@@ -297,7 +210,6 @@
                 if (!min_core_valid || core.size() < min_core.size()) {
                     // The current core is smallest so far, so we get fewer unknowns from it.
                     min_core = core;
->>>>>>> e9eb88e1
                     min_core_valid = true;
                     min_lit = lit;
                 }
@@ -306,49 +218,6 @@
                 return l_undef;
             }
         }
-<<<<<<< HEAD
-        if (!min_core_valid) {
-            // ???
-            UNREACHABLE();
-            return l_true;
-        }
-        else {
-            for (unsigned i = 0; i < min_core.size(); ++i) {
-                if (mss.contains(min_core[i]) && min_lit != min_core[i]) {
-                    unknown.push_back(min_core[i]);
-                }
-            }
-            core_literal = min_lit;
-        }
-        return l_false;
-    }
-
-    expr* lit2expr(unsigned lit_id) const {
-        return m_lit2expr[lit_id];
-    }
-
-    void ids2exprs(ptr_vector<expr>& dst, unsigned_vector const& ids) const {
-        for (unsigned i = 0; i < ids.size(); ++i) {
-            dst.push_back(lit2expr(ids[i]));
-        }        
-    }
-
-    bool is_core(unsigned_vector const& mus_ids) {
-        ptr_vector<expr> mus_exprs;
-        ids2exprs(mus_exprs, mus_ids);
-        return l_false == m_solver.check_sat(mus_exprs.size(), mus_exprs.c_ptr());
-    }
-
-    // dst := A \ B
-    void set_difference(unsigned_vector& dst, ptr_vector<expr> const& A, unsigned_vector const& B) {
-        dst.reset();
-        for (unsigned i = 0; i < A.size(); ++i) {
-            unsigned lit_id;
-            if (m_expr2lit.find(A[i], lit_id) && !B.contains(lit_id)) {
-                dst.push_back(lit_id);
-            }
-        }
-=======
         SASSERT(min_core_valid);
         if (!min_core_valid) {
             // all unknown soft constraints were satisfiable
@@ -388,34 +257,18 @@
 
     bool is_core(expr_ref_vector const& mus) {
         return l_false == m_solver.check_sat(mus); 
->>>>>>> e9eb88e1
     }
 
     class scoped_append {
         expr_ref_vector& m_fmls;
         unsigned         m_size;
     public:
-<<<<<<< HEAD
-        scoped_append(imp& imp, expr_ref_vector& fmls1, unsigned_vector const& fmls2):
-            m_fmls(fmls1),
-            m_size(fmls1.size()) {
-            for (unsigned i = 0; i < fmls2.size(); ++i) {
-                fmls1.push_back(imp.lit2expr(fmls2[i]));
-            }            
-        }
-        scoped_append(imp& imp, expr_ref_vector& fmls1, uint_set const& fmls2):
-=======
         scoped_append(imp& imp, expr_ref_vector& fmls1, expr_set const& fmls2):
->>>>>>> e9eb88e1
             m_fmls(fmls1),
             m_size(fmls1.size()) {
             expr_set::iterator it = fmls2.begin(), end = fmls2.end();
             for (; it != end; ++it) {
-<<<<<<< HEAD
-                fmls1.push_back(imp.lit2expr(*it));
-=======
                 fmls1.push_back(*it);
->>>>>>> e9eb88e1
             }            
         }
         scoped_append(imp& imp, expr_ref_vector& fmls1, expr_ref_vector const& fmls2):
@@ -438,15 +291,6 @@
         }
     };
 
-<<<<<<< HEAD
-    void add_core(unsigned_vector const& core, expr_ref_vector& assumptions) {
-        for (unsigned i = 0; i < core.size(); ++i) {
-            assumptions.push_back(lit2expr(core[i]));
-        }
-    }
-
-=======
->>>>>>> e9eb88e1
     template<class T>
     void display_vec(std::ostream& out, T const& v) const {
         for (unsigned i = 0; i < v.size(); ++i) {
