--- conflicted
+++ resolved
@@ -37,30 +37,27 @@
 
 std::ostream& solver::display(std::ostream & out, unsigned n, expr* const* assumptions) const {
     expr_ref_vector fmls(get_manager());
-    std::cout << "display 1\n";
+    //std::cout << "display 1\n";
     get_assertions(fmls);
-    std::cout << "display 2\n";
+    //std::cout << "display 2\n";
     ast_pp_util visitor(get_manager());
     model_converter_ref mc = get_model_converter();
-    std::cout << "display 3\n";
+    //std::cout << "display 3\n";
     if (mc.get()) { 
         mc->collect(visitor); 
     }
-    std::cout << "display 4\n";
+    //std::cout << "display 4\n";
     visitor.collect(fmls);
-<<<<<<< HEAD
-    std::cout << "display 5\n";
-=======
+    //std::cout << "display 5\n";
     visitor.collect(n, assumptions);
->>>>>>> abeaefa8
     visitor.display_decls(out);
-    std::cout << "display 6\n";
+    //std::cout << "display 6\n";
     visitor.display_asserts(out, fmls, true);
-    std::cout << "display 7\n";
+    //std::cout << "display 7\n";
     if (mc.get()) {
         mc->display(out);
     }
-    std::cout << "display 8\n";
+    //std::cout << "display 8\n";
     return out;
 }
 
