--- conflicted
+++ resolved
@@ -465,30 +465,7 @@
         else {
             if (it->get_key().get_family_id() == m_fpa_util.get_fid()) {
                 // it->m_value contains the model for the unspecified cases of it->m_key.
-<<<<<<< HEAD
                 target_model->register_decl(f, convert_func_interp(mc, f, it->m_value));
-=======
-
-                func_interp * fmv = convert_func_interp(mc, f, it->m_value);
-                if (fmv) {
-#if 0
-                    // Upon request, add this 'recursive' definition?
-                    unsigned n = fmv->get_arity();
-                    expr_ref_vector args(m);
-                    for (unsigned i = 0; i < n; i++)
-                        args.push_back(m.mk_var(i, f->get_domain()[i]));
-                    fmv->set_else(m.mk_app(it->m_key, n, args.c_ptr()));
-#else
-
-                    fmv->set_else(nullptr);
-#endif
-                    target_model->register_decl(f, fmv);
-                }
-            }
-            else {
-                func_interp * fmv = convert_func_interp(mc, f, it->m_value);
-                if (fmv) target_model->register_decl(f, fmv);
->>>>>>> aa913c56
             }
         }
     }
