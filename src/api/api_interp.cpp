/*++
Copyright (c) 2011 Microsoft Corporation

Module Name:

    api_interp.cpp

Abstract:
    API for interpolation

Author:

    Ken McMillan

Revision History:

--*/
#include<iostream>
#include<sstream>
#include<vector>
#include"z3.h"
#include"api_log_macros.h"
#include"api_context.h"
#include"api_tactic.h"
#include"api_solver.h"
#include"api_model.h"
#include"api_stats.h"
#include"api_ast_vector.h"
#include"tactic2solver.h"
#include"scoped_ctrl_c.h"
#include"cancel_eh.h"
#include"scoped_timer.h"
#include"smt_strategic_solver.h"
#include"smt_solver.h"
#include"smt_implied_equalities.h"
#include"iz3interp.h"
#include"iz3profiling.h"
#include"iz3hash.h"
#include"iz3pp.h"
#include"iz3checker.h"
#include"scoped_proof.h"

using namespace stl_ext;

// WARNING: don't make a hash_map with this if the range type
// has a destructor: you'll get an address dependency!!!
namespace stl_ext {
  template <>
  class hash<Z3_ast> {
  public:
    size_t operator()(const Z3_ast p) const {
      return (size_t) p;
    }
  };
}

typedef interpolation_options_struct *Z3_interpolation_options;

extern "C" {

  Z3_context Z3_mk_interpolation_context(Z3_config cfg){
    if(!cfg) cfg = Z3_mk_config();
    Z3_set_param_value(cfg, "PROOF", "true");
    Z3_set_param_value(cfg, "MODEL", "true");
    // Z3_set_param_value(cfg, "PRE_SIMPLIFIER","false");
    // Z3_set_param_value(cfg, "SIMPLIFY_CLAUSES","false");
    
    Z3_context ctx = Z3_mk_context(cfg);
    Z3_del_config(cfg);
    return ctx;
  }
  
  void Z3_interpolate_proof(Z3_context ctx,
			    Z3_ast proof,
			    int num,
			    Z3_ast *cnsts,
			    unsigned *parents,
			    Z3_params options,
			    Z3_ast *interps,
			    int num_theory,
			    Z3_ast *theory
			    ){

      if(num > 1){ // if we have interpolants to compute
	
	ptr_vector<ast> pre_cnsts_vec(num);  // get constraints in a vector
	for(int i = 0; i < num; i++){
	  ast *a = to_ast(cnsts[i]);
	  pre_cnsts_vec[i] = a;
	}
	
	::vector<int> pre_parents_vec;  // get parents in a vector
	if(parents){
          pre_parents_vec.resize(num);
	  for(int i = 0; i < num; i++)
	    pre_parents_vec[i] = parents[i];
        }
	
	ptr_vector<ast> theory_vec; // get background theory in a vector
	if(theory){
	  theory_vec.resize(num_theory);
	  for(int i = 0; i < num_theory; i++)
	    theory_vec[i] = to_ast(theory[i]);
	}
	
	ptr_vector<ast> interpolants(num-1); // make space for result
	
	ast_manager &_m = mk_c(ctx)->m();
	iz3interpolate(_m,
		       to_ast(proof),
		       pre_cnsts_vec,
		       pre_parents_vec,
		       interpolants,
		       theory_vec,
		       0); // ignore params for now FIXME

	// copy result back
	for(unsigned i = 0; i < interpolants.size(); i++){
	  mk_c(ctx)->save_ast_trail(interpolants[i]);
	  interps[i] = of_ast(interpolants[i]);
	  _m.dec_ref(interpolants[i]);
	}
      }
  }

  Z3_lbool Z3_interpolate(Z3_context ctx,
			  int num,
			  Z3_ast *cnsts,
			  unsigned *parents,
			  Z3_params options,
			  Z3_ast *interps,
			  Z3_model *model,
			  Z3_literals *labels,
			  int incremental,
			  int num_theory,
                          Z3_ast *theory
			  ){

    
    profiling::timer_start("Solve");

    if(!incremental){

      profiling::timer_start("Z3 assert");

      Z3_push(ctx); // so we can rewind later
      
      for(int i = 0; i < num; i++)
	Z3_assert_cnstr(ctx,cnsts[i]);  // assert all the constraints

      if(theory){
	for(int i = 0; i < num_theory; i++)
	  Z3_assert_cnstr(ctx,theory[i]);
      }

      profiling::timer_stop("Z3 assert");
    }


    // Get a proof of unsat
      
    Z3_ast proof;
    Z3_lbool result;
    
    profiling::timer_start("Z3 solving");
    result = Z3_check_assumptions(ctx, 0, 0, model, &proof, 0, 0);
    profiling::timer_stop("Z3 solving");
    
    switch (result) {
    case Z3_L_FALSE:
      
      Z3_interpolate_proof(ctx,
			   proof,
			   num,
			   cnsts,
			   parents,
			   options,
			   interps,
			   num_theory,
			   theory);

      if(!incremental)
	for(int i = 0; i < num-1; i++)
	  Z3_persist_ast(ctx,interps[i],1);
      break;
      
    case Z3_L_UNDEF:
      if(labels)
	*labels = Z3_get_relevant_labels(ctx);
      break;

    case Z3_L_TRUE:
      if(labels)
	*labels = Z3_get_relevant_labels(ctx);
      break;
    }

    profiling::timer_start("Z3 pop");
    if(!incremental)
      Z3_pop(ctx,1);
    profiling::timer_stop("Z3 pop");

    profiling::timer_stop("Solve");

    return result;

  }
  
  static std::ostringstream itp_err;

  int Z3_check_interpolant(Z3_context ctx, 
			    int num, 
			    Z3_ast *cnsts, 
			    int *parents,
			    Z3_ast *itp,
			    const char **error,
			    int num_theory,
			    Z3_ast *theory){

    ast_manager &_m = mk_c(ctx)->m();
    itp_err.clear();
    
    // need a solver -- make one here, but how?
    params_ref p = params_ref::get_empty(); //FIXME
    scoped_ptr<solver_factory> sf(mk_smt_solver_factory());
    scoped_ptr<solver> sp((*(sf))(_m, p, false, true, false, symbol("AUFLIA")));
    
    ptr_vector<ast> cnsts_vec(num);  // get constraints in a vector
    for(int i = 0; i < num; i++){
      ast *a = to_ast(cnsts[i]);
      cnsts_vec[i] = a;
    }
    
    ptr_vector<ast> itp_vec(num);  // get interpolants in a vector
    for(int i = 0; i < num-1; i++){
      ast *a = to_ast(itp[i]);
      itp_vec[i] = a;
    }

    ::vector<int> parents_vec;  // get parents in a vector
    if(parents){
      parents_vec.resize(num);
      for(int i = 0; i < num; i++)
	parents_vec[i] = parents[i];
    }
    
    ptr_vector<ast> theory_vec; // get background theory in a vector
    if(theory){
      theory_vec.resize(num_theory);
      for(int i = 0; i < num_theory; i++)
	theory_vec[i] = to_ast(theory[i]);
    }
    
    bool res = iz3check(_m,
			sp.get(),
			itp_err,
			cnsts_vec,
			parents_vec,
			itp_vec,
			theory_vec);

    *error = res ? 0 : itp_err.str().c_str();
    return res;
  }


  static std::string Z3_profile_string;
  
  Z3_string Z3_interpolation_profile(Z3_context ctx){
    std::ostringstream f;
    profiling::print(f);
    Z3_profile_string = f.str();
    return Z3_profile_string.c_str();
  }


  Z3_interpolation_options
  Z3_mk_interpolation_options(){
    return (Z3_interpolation_options) new interpolation_options_struct;
  }

  void
  Z3_del_interpolation_options(Z3_interpolation_options opts){
    delete opts;
  }

  void
  Z3_set_interpolation_option(Z3_interpolation_options opts, 
			      Z3_string name,
			      Z3_string value){
    opts->map[name] = value;
  }

  Z3_ast_vector Z3_API Z3_get_interpolant(__in Z3_context c, __in Z3_ast pf, __in Z3_ast pat, __in Z3_params p){
    Z3_TRY;
    LOG_Z3_get_interpolant(c, pf, pat, p);
    RESET_ERROR_CODE();

    Z3_ast_vector_ref * v = alloc(Z3_ast_vector_ref, mk_c(c)->m());
    mk_c(c)->save_object(v);

    ast *_pf = to_ast(pf);
    ast *_pat = to_ast(pat);
    
    ptr_vector<ast> interp;
    ptr_vector<ast> cnsts; // to throw away
    
    ast_manager &_m = mk_c(c)->m();

    iz3interpolate(_m,
		   _pf,
		   cnsts,
		   _pat,
		   interp,
		   (interpolation_options_struct *) 0 // ignore params for now
		   );
    
    // copy result back
    for(unsigned i = 0; i < interp.size(); i++){
      v->m_ast_vector.push_back(interp[i]);
      _m.dec_ref(interp[i]);
    }
    RETURN_Z3(of_ast_vector(v));
    Z3_CATCH_RETURN(0);
  }

  Z3_lbool Z3_API Z3_compute_interpolant(__in Z3_context c, __in Z3_ast pat, __in Z3_params p, __out Z3_ast_vector *out_interp, __out Z3_model *model){
    Z3_TRY;
    LOG_Z3_compute_interpolant(c, pat, p, out_interp, model);
    RESET_ERROR_CODE();


    // params_ref &_p = to_params(p)->m_params;
    params_ref _p;
    _p.set_bool("proof", true); // this is currently useless

    scoped_proof_mode spm(mk_c(c)->m(),PGM_FINE);
    scoped_ptr<solver_factory> sf = mk_smt_solver_factory();
    scoped_ptr<solver> m_solver((*sf)(mk_c(c)->m(), _p, true, true, true, ::symbol::null));
    m_solver.get()->updt_params(_p); // why do we have to do this?

    ast *_pat = to_ast(pat);
    
    ptr_vector<ast> interp;
    ptr_vector<ast> cnsts; // to throw away
    
    ast_manager &_m = mk_c(c)->m();

    model_ref m;
    lbool _status = iz3interpolate(_m,
				   *(m_solver.get()),
				   _pat,
				   cnsts,
				   interp,
				   m,
				   0 // ignore params for now
				   );
    
    Z3_lbool status = of_lbool(_status);
    
    Z3_ast_vector_ref *v = 0;
    *model = 0;

    if(_status == l_false){
      // copy result back
      v = alloc(Z3_ast_vector_ref, mk_c(c)->m());
      mk_c(c)->save_object(v);
      for(unsigned i = 0; i < interp.size(); i++){
	v->m_ast_vector.push_back(interp[i]);
	_m.dec_ref(interp[i]);
      }
    }
    else {
      model_ref _m;
      m_solver.get()->get_model(_m);
      Z3_model_ref *crap = alloc(Z3_model_ref);
      crap->m_model = _m.get();
      mk_c(c)->save_object(crap);
      *model = of_model(crap);
    }

    *out_interp = of_ast_vector(v);
    
    return status;
    Z3_CATCH_RETURN(Z3_L_UNDEF);
  }


};


static void tokenize(const std::string &str, std::vector<std::string> &tokens){
  for(unsigned i = 0; i < str.size();){
    if(str[i] == ' '){i++; continue;}
    unsigned beg = i;
    while(i < str.size() && str[i] != ' ')i++;
    if(i > beg)
      tokens.push_back(str.substr(beg,i-beg));
  }
}

static void get_file_params(const char *filename, hash_map<std::string,std::string> &params){
  std::ifstream f(filename);
  if(f){
    std::string first_line;
    std::getline(f,first_line);
    // std::cout << "first line: '" << first_line << "'" << std::endl;
    if(first_line.size() >= 2 && first_line[0] == ';' && first_line[1] == '!'){
      std::vector<std::string> tokens;
      tokenize(first_line.substr(2,first_line.size()-2),tokens);
      for(unsigned i = 0; i < tokens.size(); i++){
	std::string &tok = tokens[i];
	size_t eqpos = tok.find('=');
<<<<<<< HEAD
	if(eqpos < tok.size()){
=======
	if(eqpos != std::string::npos){
>>>>>>> 4995ce1f
	  std::string left = tok.substr(0,eqpos);
	  std::string right = tok.substr(eqpos+1,tok.size()-eqpos-1);
	  params[left] = right;
        }
      }
    }
    f.close();
  }
}

extern "C" {

#if 0
  static void iZ3_write_seq(Z3_context ctx, int num, Z3_ast *cnsts, const char *filename, int num_theory, Z3_ast *theory){
    int num_fmlas = num+num_theory;
    std::vector<Z3_ast> fmlas(num_fmlas);
    if(num_theory)
      std::copy(theory,theory+num_theory,fmlas.begin());
    for(int i = 0; i < num_theory; i++)
       fmlas[i] = Z3_mk_implies(ctx,Z3_mk_true(ctx),fmlas[i]);
    std::copy(cnsts,cnsts+num,fmlas.begin()+num_theory);
    Z3_string smt = Z3_benchmark_to_smtlib_string(ctx,"none","AUFLIA","unknown","",num_fmlas-1,&fmlas[0],fmlas[num_fmlas-1]);  
    std::ofstream f(filename);
    if(num_theory)
      f << ";! THEORY=" << num_theory << "\n";
    f << smt;
    f.close();
  }

  void Z3_write_interpolation_problem(Z3_context ctx, int num, Z3_ast *cnsts, int *parents, const char *filename, int num_theory, Z3_ast *theory){
    if(!parents){
      iZ3_write_seq(ctx,num,cnsts,filename,num_theory,theory);
      return;
    }
    std::vector<Z3_ast> tcnsts(num);
    hash_map<int,Z3_ast> syms;
    for(int j = 0; j < num - 1; j++){
      std::ostringstream oss;
      oss << "$P" << j;
      std::string name = oss.str();
      Z3_symbol s = Z3_mk_string_symbol(ctx, name.c_str());
      Z3_ast symbol = Z3_mk_const(ctx, s, Z3_mk_bool_sort(ctx));
      syms[j] = symbol;
      tcnsts[j] = Z3_mk_implies(ctx,cnsts[j],symbol);
    }
    tcnsts[num-1] = Z3_mk_implies(ctx,cnsts[num-1],Z3_mk_false(ctx));
    for(int j = num-2; j >= 0; j--){
      int parent = parents[j];
      // assert(parent >= 0 && parent < num);
      tcnsts[parent] = Z3_mk_implies(ctx,syms[j],tcnsts[parent]);
    }
    iZ3_write_seq(ctx,num,&tcnsts[0],filename,num_theory,theory);
  }
#else


  static Z3_ast and_vec(Z3_context ctx,svector<Z3_ast> &c){
      return (c.size() > 1) ? Z3_mk_and(ctx,c.size(),&c[0]) : c[0];
  }
  
  static Z3_ast parents_vector_to_tree(Z3_context ctx, int num, Z3_ast *cnsts, int *parents){
    Z3_ast res;
    if(!parents){
      res = Z3_mk_interp(ctx,cnsts[0]);
      for(int i = 1; i < num-1; i++){
	Z3_ast bar[2] = {res,cnsts[i]};
	res = Z3_mk_interp(ctx,Z3_mk_and(ctx,2,bar));
      }
      if(num > 1){
	Z3_ast bar[2] = {res,cnsts[num-1]};
	res = Z3_mk_and(ctx,2,bar);
      }
    }
    else {
      std::vector<svector<Z3_ast> > chs(num);
      for(int i = 0; i < num-1; i++){
          svector<Z3_ast> &c = chs[i];
	c.push_back(cnsts[i]);
	Z3_ast foo = Z3_mk_interp(ctx,and_vec(ctx,c));
	chs[parents[i]].push_back(foo);
      }
      {
	svector<Z3_ast> &c = chs[num-1];
	c.push_back(cnsts[num-1]);
	res = and_vec(ctx,c);
      }
    }
    Z3_inc_ref(ctx,res);
    return res;
  }

  void Z3_write_interpolation_problem(Z3_context ctx, int num, Z3_ast *cnsts, int *parents, const char *filename, int num_theory, Z3_ast *theory){
    std::ofstream f(filename);
    if(num >  0){
      ptr_vector<expr> cnsts_vec(num);  // get constraints in a vector
      for(int i = 0; i < num; i++){
	expr *a = to_expr(cnsts[i]);
	cnsts_vec[i] = a;
      }
      Z3_ast tree = parents_vector_to_tree(ctx,num,cnsts,parents);
      for(int i = 0; i < num_theory; i++){
	expr *a = to_expr(theory[i]);
	cnsts_vec.push_back(a);
      }
      iz3pp(mk_c(ctx)->m(),cnsts_vec,to_expr(tree),f);
      Z3_dec_ref(ctx,tree);
    }
    f.close();

#if 0    

    
    if(!parents){
      iZ3_write_seq(ctx,num,cnsts,filename,num_theory,theory);
      return;
    }
    std::vector<Z3_ast> tcnsts(num);
    hash_map<int,Z3_ast> syms;
    for(int j = 0; j < num - 1; j++){
      std::ostringstream oss;
      oss << "$P" << j;
      std::string name = oss.str();
      Z3_symbol s = Z3_mk_string_symbol(ctx, name.c_str());
      Z3_ast symbol = Z3_mk_const(ctx, s, Z3_mk_bool_sort(ctx));
      syms[j] = symbol;
      tcnsts[j] = Z3_mk_implies(ctx,cnsts[j],symbol);
    }
    tcnsts[num-1] = Z3_mk_implies(ctx,cnsts[num-1],Z3_mk_false(ctx));
    for(int j = num-2; j >= 0; j--){
      int parent = parents[j];
      // assert(parent >= 0 && parent < num);
      tcnsts[parent] = Z3_mk_implies(ctx,syms[j],tcnsts[parent]);
    }
    iZ3_write_seq(ctx,num,&tcnsts[0],filename,num_theory,theory);
#endif

  }


#endif

  static std::vector<Z3_ast> read_cnsts;
  static std::vector<int> read_parents;
  static std::ostringstream read_error;
  static std::string read_msg;
  static std::vector<Z3_ast> read_theory;

  static bool iZ3_parse(Z3_context ctx, const char *filename, const char **error, svector<Z3_ast> &assertions){
    read_error.clear();
    try {
      std::string foo(filename);
      if(foo.size() >= 5 && foo.substr(foo.size()-5) == ".smt2"){
	Z3_ast ass = Z3_parse_smtlib2_file(ctx, filename, 0, 0, 0, 0, 0, 0);
	Z3_app app = Z3_to_app(ctx,ass);
	int nconjs = Z3_get_app_num_args(ctx,app);
	assertions.resize(nconjs);
	for(int k = 0; k < nconjs; k++)
	  assertions[k] = Z3_get_app_arg(ctx,app,k);
      }
      else {
	Z3_parse_smtlib_file(ctx, filename, 0, 0, 0, 0, 0, 0);
	int numa = Z3_get_smtlib_num_assumptions(ctx);
	int numf = Z3_get_smtlib_num_formulas(ctx);
	int num = numa + numf;
	
	assertions.resize(num);
	for(int j = 0; j < num; j++){
	  if(j < numa)
	    assertions[j] = Z3_get_smtlib_assumption(ctx,j);
	  else
	    assertions[j] = Z3_get_smtlib_formula(ctx,j-numa);
	}
      }
    }
    catch(...) {
      read_error << "SMTLIB parse error: " << Z3_get_smtlib_error(ctx);
      read_msg = read_error.str();
      *error = read_msg.c_str();
      return false;
    }
    Z3_set_error_handler(ctx, 0);
    return true;
  }
  

  int Z3_read_interpolation_problem(Z3_context ctx, int *_num, Z3_ast **cnsts, int **parents, const char *filename, const char **error, int *ret_num_theory, Z3_ast **theory ){

    hash_map<std::string,std::string> file_params;
    get_file_params(filename,file_params);
    
    unsigned num_theory = 0;
    if(file_params.find("THEORY") != file_params.end())
      num_theory = atoi(file_params["THEORY"].c_str());

    svector<Z3_ast> assertions;
    if(!iZ3_parse(ctx,filename,error,assertions))
      return false;
    
    if(num_theory > assertions.size())
        num_theory = assertions.size();
    unsigned num = assertions.size() - num_theory;

    read_cnsts.resize(num);
    read_parents.resize(num);
    read_theory.resize(num_theory);

    for(unsigned j = 0; j < num_theory; j++)
      read_theory[j] = assertions[j];
    for(unsigned j = 0; j < num; j++)
      read_cnsts[j] = assertions[j+num_theory];
    
    if(ret_num_theory)
      *ret_num_theory = num_theory;
    if(theory)
      *theory = &read_theory[0];

    if(!parents){
      *_num = num;
      *cnsts = &read_cnsts[0];
      return true;
    }

    for(unsigned j = 0; j < num; j++)
      read_parents[j] = SHRT_MAX;
    
    hash_map<Z3_ast,int> pred_map;

    for(unsigned j = 0; j < num; j++){
      Z3_ast lhs = 0, rhs = read_cnsts[j];

      if(Z3_get_decl_kind(ctx,Z3_get_app_decl(ctx,Z3_to_app(ctx,rhs))) == Z3_OP_IMPLIES){
        Z3_app app1 = Z3_to_app(ctx,rhs);
	Z3_ast lhs1 = Z3_get_app_arg(ctx,app1,0);
	Z3_ast rhs1 = Z3_get_app_arg(ctx,app1,1);
	if(Z3_get_decl_kind(ctx,Z3_get_app_decl(ctx,Z3_to_app(ctx,lhs1))) == Z3_OP_AND){
	  Z3_app app2 = Z3_to_app(ctx,lhs1);
	  int nconjs = Z3_get_app_num_args(ctx,app2);
	  for(int k = nconjs - 1; k >= 0; --k)
	    rhs1 = Z3_mk_implies(ctx,Z3_get_app_arg(ctx,app2,k),rhs1);
	  rhs = rhs1;
	}
      }

      while(1){
        Z3_app app = Z3_to_app(ctx,rhs);
        Z3_func_decl func = Z3_get_app_decl(ctx,app);
        Z3_decl_kind dk = Z3_get_decl_kind(ctx,func);
        if(dk == Z3_OP_IMPLIES){
	  if(lhs){
	    Z3_ast child = lhs;
	    if(pred_map.find(child) == pred_map.end()){
	      read_error << "formula " << j+1 << ": unknown: " << Z3_ast_to_string(ctx,child);
	      goto fail;
	    }
	    int child_num = pred_map[child];
	    if(read_parents[child_num] != SHRT_MAX){
	      read_error << "formula " << j+1 << ": multiple reference: " << Z3_ast_to_string(ctx,child);
	      goto fail;
	    }
	    read_parents[child_num] = j;
	  }
	  lhs = Z3_get_app_arg(ctx,app,0);
          rhs = Z3_get_app_arg(ctx,app,1);
	}
	else {
	  if(!lhs){
	    read_error << "formula " << j+1 << ": should be (implies {children} fmla parent)";
	    goto fail;
	  }
	  read_cnsts[j] = lhs;
	  Z3_ast name = rhs;
	  if(pred_map.find(name) != pred_map.end()){
	    read_error << "formula " << j+1 << ": duplicate symbol";
	    goto fail;
	  }
	  pred_map[name] = j;
          break;
	}
      }
    }

    for(unsigned j = 0; j < num-1; j++)
      if(read_parents[j] == SHRT_MIN){
	read_error << "formula " << j+1 << ": unreferenced";
	goto fail;
      }
    
    *_num = num;
    *cnsts = &read_cnsts[0];
    *parents = &read_parents[0];
    return true;
    
  fail:
    read_msg = read_error.str();
    *error = read_msg.c_str();
    return false;
    
  }
}<|MERGE_RESOLUTION|>--- conflicted
+++ resolved
@@ -411,11 +411,7 @@
       for(unsigned i = 0; i < tokens.size(); i++){
 	std::string &tok = tokens[i];
 	size_t eqpos = tok.find('=');
-<<<<<<< HEAD
-	if(eqpos < tok.size()){
-=======
 	if(eqpos != std::string::npos){
->>>>>>> 4995ce1f
 	  std::string left = tok.substr(0,eqpos);
 	  std::string right = tok.substr(eqpos+1,tok.size()-eqpos-1);
 	  params[left] = right;
