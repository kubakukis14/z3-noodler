--- conflicted
+++ resolved
@@ -42,13 +42,9 @@
     /** 
      * Constructor.
      *
-<<<<<<< HEAD
-     * <remarks>@see Context.Context(Dictionary&lt;string, string&gt;)</remarks>
-=======
      * 
 	 * Remarks: 
 	 * @see Context#Context
->>>>>>> 376614a7
      **/
     public InterpolationContext(Map<String, String> settings) throws Z3Exception
     { 
