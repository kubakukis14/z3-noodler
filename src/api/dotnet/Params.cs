﻿/*++
Copyright (c) 2012 Microsoft Corporation

Module Name:

    Parameter.cs

Abstract:

    Z3 Managed API: Parameters

Author:

    Christoph Wintersteiger (cwinter) 2012-03-20

Notes:
    
--*/

using System;
using System.Diagnostics.Contracts;

namespace Microsoft.Z3
{
    /// <summary>
    /// A ParameterSet represents a configuration in the form of Symbol/value pairs.
    /// </summary>
    [ContractVerification(true)]
    public class Params : Z3Object
    {
        /// <summary>
        /// Adds a parameter setting.
        /// </summary>
        public void Add(Symbol name, bool value)
        {
            Contract.Requires(name != null);

            Native.Z3_params_set_bool(Context.nCtx, NativeObject, name.NativeObject, (value) ? 1 : 0);
        }

        /// <summary>
        /// Adds a parameter setting.
        /// </summary>
        public void Add(Symbol name, uint value)
        {
            Contract.Requires(name != null);

            Native.Z3_params_set_uint(Context.nCtx, NativeObject, name.NativeObject, value);
        }

        /// <summary>
        /// Adds a parameter setting.
        /// </summary>
        public void Add(Symbol name, double value)
        {
            Contract.Requires(name != null);
            
            Native.Z3_params_set_double(Context.nCtx, NativeObject, name.NativeObject, value);
        }

        /// <summary>
        /// Adds a parameter setting.
        /// </summary>
        public void Add(Symbol name, string value)
        {
            Contract.Requires(value != null);

            Native.Z3_params_set_symbol(Context.nCtx, NativeObject, name.NativeObject, Context.MkSymbol(value).NativeObject);
        }

        /// <summary>
        /// Adds a parameter setting.
        /// </summary>
        public void Add(Symbol name, Symbol value)
        {
            Contract.Requires(name != null);
            Contract.Requires(value != null);

            Native.Z3_params_set_symbol(Context.nCtx, NativeObject, name.NativeObject, value.NativeObject);
        }


        /// <summary>
        /// Adds a parameter setting.
        /// </summary>
        public void Add(string name, bool value)
        {
            Native.Z3_params_set_bool(Context.nCtx, NativeObject, Context.MkSymbol(name).NativeObject, (value) ? 1 : 0);
        }

        /// <summary>
        /// Adds a parameter setting.
        /// </summary>
        public void Add(string name, uint value)
        {
            Native.Z3_params_set_uint(Context.nCtx, NativeObject, Context.MkSymbol(name).NativeObject, value);
        }

        /// <summary>
        /// Adds a parameter setting.
        /// </summary>
        public void Add(string name, double value)
        {
            Native.Z3_params_set_double(Context.nCtx, NativeObject, Context.MkSymbol(name).NativeObject, value);
        }

        /// <summary>
        /// Adds a parameter setting.
        /// </summary>
        public void Add(string name, Symbol value)
        {
            Contract.Requires(value != null);

            Native.Z3_params_set_symbol(Context.nCtx, NativeObject, Context.MkSymbol(name).NativeObject, value.NativeObject);
        }

        /// <summary>
        /// Adds a parameter setting.
        /// </summary>
        public void Add(string name, string value)
        {
<<<<<<< HEAD
            Contract.Requires(name != null);
=======
>>>>>>> 92166eb5
            Contract.Requires(value != null);

            Native.Z3_params_set_symbol(Context.nCtx, NativeObject, Context.MkSymbol(name).NativeObject, Context.MkSymbol(value).NativeObject);
        }

        /// <summary>
        /// A string representation of the parameter set.
        /// </summary>
        public override string ToString()
        {
            return Native.Z3_params_to_string(Context.nCtx, NativeObject);
        }

        #region Internal
        internal Params(Context ctx)
            : base(ctx, Native.Z3_mk_params(ctx.nCtx))
        {
            Contract.Requires(ctx != null);
        }

        internal class DecRefQueue : IDecRefQueue
        {
            public override void IncRef(Context ctx, IntPtr obj)
            {
                Native.Z3_params_inc_ref(ctx.nCtx, obj);
            }

            public override void DecRef(Context ctx, IntPtr obj)
            {
                Native.Z3_params_dec_ref(ctx.nCtx, obj);
            }
        };        

        internal override void IncRef(IntPtr o)
        {
            Context.Params_DRQ.IncAndClear(Context, o);
            base.IncRef(o);
        }

        internal override void DecRef(IntPtr o)
        {
            Context.Params_DRQ.Add(o);
            base.DecRef(o);
        }
        #endregion
    }
}<|MERGE_RESOLUTION|>--- conflicted
+++ resolved
@@ -119,10 +119,7 @@
         /// </summary>
         public void Add(string name, string value)
         {
-<<<<<<< HEAD
             Contract.Requires(name != null);
-=======
->>>>>>> 92166eb5
             Contract.Requires(value != null);
 
             Native.Z3_params_set_symbol(Context.nCtx, NativeObject, Context.MkSymbol(name).NativeObject, Context.MkSymbol(value).NativeObject);
