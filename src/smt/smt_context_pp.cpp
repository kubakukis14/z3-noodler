--- conflicted
+++ resolved
@@ -583,11 +583,7 @@
         case b_justification::CLAUSE: {
             clause * cls = j.get_clause();
             out << "clause ";
-<<<<<<< HEAD
-            if (cls) display_literals(out, cls->get_num_literals(), cls->begin_literals());
-=======
             if (cls) out << literal_vector(cls->get_num_literals(), cls->begin_literals());
->>>>>>> add8d268
             break;
         }
         case b_justification::JUSTIFICATION: {
