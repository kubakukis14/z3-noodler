/*++
Copyright (c) 2006 Microsoft Corporation

Module Name:

    smt_case_split_queue.cpp

Abstract:

    <abstract>

Author:

    Leonardo de Moura (leonardo) 2009-01-20.

Revision History:

--*/
#include"smt_context.h"
#include"smt_case_split_queue.h"
#include"warning.h"
#include"stopwatch.h"
#include"for_each_expr.h"
#include"ast_pp.h"
#include"map.h"
#include"hashtable.h"

namespace smt {

    typedef map<bool_var, double, int_hash, default_eq<bool_var> > theory_var_priority_map;

    struct bool_var_act_lt {
        svector<double> const & m_activity;
        bool_var_act_lt(svector<double> const & a):m_activity(a) {}
        bool operator()(bool_var v1, bool_var v2) const {
            return m_activity[v1] > m_activity[v2];
        }
    };

    typedef heap<bool_var_act_lt> bool_var_act_queue;

    struct theory_aware_act_lt {
        svector<double> const & m_activity;
        theory_var_priority_map const & m_theory_var_priority;
        theory_aware_act_lt(svector<double> const & act, theory_var_priority_map const & a):m_activity(act),m_theory_var_priority(a) {}
        bool operator()(bool_var v1, bool_var v2) const {
            double p_v1, p_v2;
            if (!m_theory_var_priority.find(v1, p_v1)) {
                p_v1 = 0.0;
            }
            if (!m_theory_var_priority.find(v2, p_v2)) {
                p_v2 = 0.0;
            }
	    // add clause activity
	    p_v1 += m_activity[v1];
	    p_v2 += m_activity[v2];
            return p_v1 > p_v2;
        }
    };

    typedef heap<theory_aware_act_lt> theory_aware_act_queue;

    /**
       \brief Case split queue based on activity and random splits.
    */
    class act_case_split_queue : public case_split_queue {
    protected:
        context &          m_context;
        smt_params &       m_params;  
        bool_var_act_queue m_queue;
    public:
        act_case_split_queue(context & ctx, smt_params & p):
            m_context(ctx),
            m_params(p),
            m_queue(1024, bool_var_act_lt(ctx.get_activity_vector())) {
        }
            
        virtual void activity_increased_eh(bool_var v) {
            if (m_queue.contains(v))
                m_queue.decreased(v);
        }

        virtual void mk_var_eh(bool_var v) {
            m_queue.reserve(v+1);
            m_queue.insert(v);
        }

        virtual void del_var_eh(bool_var v) {
            if (m_queue.contains(v))
                m_queue.erase(v);
        }

        virtual void unassign_var_eh(bool_var v) {
            if (!m_queue.contains(v))
                m_queue.insert(v);
        }

        virtual void relevant_eh(expr * n) {}

        virtual void init_search_eh() {}

        virtual void end_search_eh() {}

        virtual void reset() {
            m_queue.reset();
        }

        virtual void push_scope() {}

        virtual void pop_scope(unsigned num_scopes) {}

        virtual void next_case_split(bool_var & next, lbool & phase) {
            phase = l_undef;
            
            if (m_context.get_random_value() < static_cast<int>(m_params.m_random_var_freq * random_gen::max_value())) {
                next = m_context.get_random_value() % m_context.get_num_b_internalized(); 
                TRACE("random_split", tout << "next: " << next << " get_assignment(next): " << m_context.get_assignment(next) << "\n";);
                if (m_context.get_assignment(next) == l_undef)
                    return;
            }
            
            while (!m_queue.empty()) {
                next = m_queue.erase_min();
                if (m_context.get_assignment(next) == l_undef)
                    return;
            }
            
            next = null_bool_var;
        }

        virtual void display(std::ostream & out) {
            bool first = true;
            bool_var_act_queue::const_iterator it  = m_queue.begin();
            bool_var_act_queue::const_iterator end = m_queue.end();
            for (; it != end ; ++it) {
                unsigned v = *it;
                if (m_context.get_assignment(v) == l_undef) {
                    if (first) {
                        out << "remaining case-splits:\n";
                        first = false;
                    }
                    out << "#" << m_context.bool_var2expr(v)->get_id() << " ";
                }
            }
            if (!first)
                out << "\n";

        }

        virtual ~act_case_split_queue() {};
    };

    /**
       \brief Similar to dact_case_split_queue, but delay case splits
       created during the search.
    */
    class dact_case_split_queue : public act_case_split_queue {
        bool_var_act_queue m_delayed_queue;
    public:
        dact_case_split_queue(context & ctx, smt_params & p):
            act_case_split_queue(ctx, p),
            m_delayed_queue(1024, bool_var_act_lt(ctx.get_activity_vector())) {
        }

        virtual void activity_increased_eh(bool_var v) {
            act_case_split_queue::activity_increased_eh(v);
            if (m_queue.contains(v))
                m_queue.decreased(v);
        }

        virtual void mk_var_eh(bool_var v) {
            m_queue.reserve(v+1);
            m_delayed_queue.reserve(v+1);
            if (m_context.is_searching()) 
                m_delayed_queue.insert(v);
            else
                m_queue.insert(v);
        }

        virtual void del_var_eh(bool_var v) {
            act_case_split_queue::del_var_eh(v);
            if (m_delayed_queue.contains(v))
                m_delayed_queue.erase(v);
        }

        virtual void relevant_eh(expr * n) {}

        virtual void init_search_eh() {}

        virtual void end_search_eh() {}

        virtual void reset() {
            act_case_split_queue::reset();
            m_delayed_queue.reset();
        }

        virtual void push_scope() {}

        virtual void pop_scope(unsigned num_scopes) {}

        virtual void next_case_split(bool_var & next, lbool & phase) {
            act_case_split_queue::next_case_split(next, phase);
            if (next != null_bool_var)
                return;
            
            m_queue.swap(m_delayed_queue);
            SASSERT(m_delayed_queue.empty());
            
            while (!m_queue.empty()) {
                next = m_queue.erase_min();
                if (m_context.get_assignment(next) == l_undef)
                    return;
            }
            
            next = null_bool_var;
        }
    };

    /**
       \brief Case split queue based on activity and random splits.
    */
    class cact_case_split_queue : public act_case_split_queue {
        obj_map<expr, double>  m_cache;
        expr_ref_vector        m_cache_domain;
    public:
        cact_case_split_queue(context & ctx, smt_params & p):
            act_case_split_queue(ctx, p),
            m_cache_domain(ctx.get_manager()) {
        }
            
        virtual void mk_var_eh(bool_var v) {
            expr * n = m_context.bool_var2expr(v);
            double act;
            if (m_cache.find(n, act))
                m_context.set_activity(v, act);
            act_case_split_queue::mk_var_eh(v);
        }
        
        virtual void del_var_eh(bool_var v) {
            if (m_context.is_searching()) {
                double act = m_context.get_activity(v);
                if (act > 0.0) {
                    expr * n = m_context.bool_var2expr(v);
                    m_cache.insert(n, act);
                    m_cache_domain.push_back(n);
                }
            }
            act_case_split_queue::del_var_eh(v);
        }

        virtual void init_search_eh() {
            m_cache.reset();
            m_cache_domain.reset();
        }

        virtual void end_search_eh() {}

        virtual void reset() {
            init_search_eh();
        }
    };

    static bool has_child_assigned_to(context & ctx, app * parent, lbool val, expr * & undef_child, unsigned order) {
        ptr_vector<expr> undef_children;
        bool found_undef  = false;
        unsigned num_args = parent->get_num_args();
        for (unsigned i = 0; i < num_args; i++) {
            expr * arg    = parent->get_arg(i);
            lbool arg_val = ctx.get_assignment(arg);
            if (arg_val == val)
                return true;
            if (found_undef && order == 0)
                continue;
            if (arg_val == l_undef) {
                if (order == 1)
                    undef_children.push_back(arg);
                else
                    undef_child = arg;
                found_undef = true;
            }
        }
        if (order == 1) {
            if (undef_children.size() == 0) {
                // a bug?
            } else if (undef_children.size() == 1) {
                undef_child = undef_children[0];
            } else {
                undef_child = undef_children[ctx.get_random_value() % undef_children.size()];
            }
        }
        return false;
    }

    /**
       \brief Case split queue based on relevancy propagation
    */
    class rel_case_split_queue : public case_split_queue {
        struct scope {
            unsigned m_queue_trail;
            unsigned m_head_old;
            unsigned m_queue2_trail;
            unsigned m_head2_old;
        };
        typedef int_hashtable<int_hash, default_eq<int> > bool_var_set;
        context &         m_context;
        smt_params &m_params;  
        ast_manager &     m_manager;
        ptr_vector<expr>  m_queue;
        unsigned          m_head;
        int               m_bs_num_bool_vars; //!< Number of boolean variable before starting to search.
        ptr_vector<expr>  m_queue2;
        unsigned          m_head2;
        svector<scope>    m_scopes;
    public:
        rel_case_split_queue(context & ctx, smt_params & p):
            m_context(ctx),
            m_params(p),
            m_manager(ctx.get_manager()),
            m_head(0),
            m_bs_num_bool_vars(UINT_MAX),
            m_head2(0) {
        }
        
        virtual void activity_increased_eh(bool_var v) {}

        virtual void mk_var_eh(bool_var v) {}

        virtual void del_var_eh(bool_var v) {}

        virtual void unassign_var_eh(bool_var v) {}

        virtual void relevant_eh(expr * n) {
            if (!m_manager.is_bool(n))
                return;
            bool is_or     = m_manager.is_or(n);
            bool intern    = m_context.b_internalized(n);
            if (!intern && !is_or) 
                return;
            bool_var var = null_bool_var;
            if (intern) {
                var = m_context.get_bool_var(n);
                SASSERT(var != null_bool_var);
                bool is_and = m_manager.is_and(n);
                lbool val   = m_context.get_assignment(var);
                if (!(
                      val == l_undef || // n was not assigned yet
                      (is_or && val == l_true) || // need to justify a child
                      (is_and && val == l_false) // need to justify a child
                      ))
                    return;
            }
            if (!intern && m_context.is_searching()) {
                SASSERT(is_or);
                m_queue2.push_back(n);
                return;
            }
            if (var < m_bs_num_bool_vars) 
                m_queue.push_back(n);
            else
                m_queue2.push_back(n);
        }

        virtual void init_search_eh() {
            m_bs_num_bool_vars = m_context.get_num_bool_vars();
        }

        virtual void end_search_eh() {
            m_bs_num_bool_vars = UINT_MAX;
        }

        virtual void reset() {
            m_queue.reset();
            m_head = 0;
            m_queue2.reset();
            m_head2 = 0;
            m_scopes.reset();
        }

        virtual void push_scope() {
            m_scopes.push_back(scope());
            scope & s = m_scopes.back();
            s.m_queue_trail  = m_queue.size();
            s.m_head_old     = m_head;
            s.m_queue2_trail = m_queue2.size();
            s.m_head2_old    = m_head2;
            TRACE("case_split", tout << "head: " << m_head << "\n";);
        }

        virtual void pop_scope(unsigned num_scopes) {
            SASSERT(num_scopes <= m_scopes.size());
            unsigned new_lvl    = m_scopes.size() - num_scopes;
            scope & s           = m_scopes[new_lvl];
            m_queue.shrink(s.m_queue_trail);
            m_head              = s.m_head_old;
            m_queue2.shrink(s.m_queue2_trail);
            m_head2             = s.m_head2_old;
            m_scopes.shrink(new_lvl);
            SASSERT(m_head <= m_queue.size());
            TRACE("case_split", display(tout); tout << "head: " << m_head << "\n";);
        }
        
        void next_case_split_core(ptr_vector<expr> & queue, unsigned & head, bool_var & next, lbool & phase) {
            phase = l_undef;
            unsigned sz = queue.size();
            for (; head < sz; head++) {
                expr * curr = queue[head];
                bool is_or  = m_manager.is_or(curr);
                bool is_and = m_manager.is_and(curr);
                bool intern = m_context.b_internalized(curr);
                SASSERT(intern || is_or);
                lbool val   = l_undef;
                if (intern) {
                    next = m_context.get_bool_var(curr);
                    val  = m_context.get_assignment(next);
                }
                else {
                    SASSERT(is_or); // top level clause
                    val  = l_true;
                }
                if ((is_or && val == l_true) || (is_and && val == l_false)) {
                    expr * undef_child = 0;
                    if (!has_child_assigned_to(m_context, to_app(curr), val, undef_child, m_params.m_rel_case_split_order)) {
                        if (m_manager.has_trace_stream()) {
                            m_manager.trace_stream() << "[decide-and-or] #" << curr->get_id() << " #" << undef_child->get_id() << "\n";
                        }
                        TRACE("case_split", tout << "found AND/OR candidate: #" << curr->get_id() << " #" << undef_child->get_id() << "\n";);
                        literal l = m_context.get_literal(undef_child);
                        next  = l.var();
                        phase = l.sign() ? l_false : l_true;
                        TRACE("case_split", display(tout););
                        return;
                    }
                }
                else if (val == l_undef) {
                    SASSERT(intern && m_context.get_bool_var(curr) == next);
                    TRACE("case_split", tout << "found candidate: #" << curr->get_id() << "\n";);
                    phase = l_undef;
                    TRACE("case_split", display(tout););
                    return;
                }
            }
            next = null_bool_var;
        }

        virtual void next_case_split(bool_var & next, lbool & phase) {
            next_case_split_core(m_queue, m_head, next, phase);
            if (next == null_bool_var)
                next_case_split_core(m_queue2, m_head2, next, phase);
            // Force l_false is next is an equality that is known to be disequal in the logical context.
            if (m_params.m_lookahead_diseq && next != null_bool_var && phase != l_false && m_context.has_enode(next)) {
                enode * n = m_context.bool_var2enode(next);
                if (n->is_eq()) {
                    enode * lhs = n->get_arg(0);
                    enode * rhs = n->get_arg(1);
                    if (m_context.is_ext_diseq(lhs, rhs, 2))
                        phase = l_false;
                }
            }
        }

        void display_core(std::ostream & out, ptr_vector<expr> & queue, unsigned head, unsigned idx) {
            if (queue.empty())
                return;
            unsigned sz = queue.size();
            for (unsigned i = 0; i < sz; i++) {
                if (i == head) 
                    out << "[HEAD" << idx << "]=> ";
                out << "#" << queue[i]->get_id() << " ";
            }
            out << "\n";
        }

        virtual void display(std::ostream & out) {
            if (m_queue.empty() && m_queue2.empty())
                return;
            out << "case-splits:\n";
            display_core(out, m_queue, m_head, 1);
            display_core(out, m_queue2, m_head2, 2);
        }
   };
   
    /**
       \brief Case split queue based on relevancy propagation
    */
    class rel_act_case_split_queue : public case_split_queue {
        struct scope {
            unsigned m_queue_trail;
            unsigned m_head_old;
        };
        typedef int_hashtable<int_hash, default_eq<int> > bool_var_set;
        context &         m_context;
        ast_manager &     m_manager;
        smt_params &m_params;  
        ptr_vector<expr>  m_queue;
        unsigned          m_head;
        int               m_bs_num_bool_vars; //!< Number of boolean variable before starting to search.
        bool_var_act_queue m_delayed_queue;
        svector<scope>    m_scopes;
    public:
        rel_act_case_split_queue(context & ctx, smt_params & p):
            m_context(ctx),
            m_manager(ctx.get_manager()),
            m_params(p),
            m_head(0),
            m_bs_num_bool_vars(UINT_MAX),
            m_delayed_queue(1024, bool_var_act_lt(ctx.get_activity_vector())) {
        }

        virtual void activity_increased_eh(bool_var v) {}

        virtual void mk_var_eh(bool_var v) {
            if (m_context.is_searching()) {
                SASSERT(v >= m_bs_num_bool_vars);
                m_delayed_queue.reserve(v+1);
                m_delayed_queue.insert(v);
            }
        }

        virtual void del_var_eh(bool_var v) {
            if (v >= m_bs_num_bool_vars && m_delayed_queue.contains(v))
                m_delayed_queue.erase(v);
        }

        virtual void unassign_var_eh(bool_var v) {
            if (v < m_bs_num_bool_vars)
                return;
            if (!m_delayed_queue.contains(v))
                m_delayed_queue.insert(v);
        }

        virtual void relevant_eh(expr * n) {
            if (!m_manager.is_bool(n))
                return;
            bool is_or     = m_manager.is_or(n);
            bool intern    = m_context.b_internalized(n);
            if (!intern && !is_or) 
                return;
            bool_var var = null_bool_var;
            if (intern) {
                var = m_context.get_bool_var(n);
                SASSERT(var != null_bool_var);
                bool is_and = m_manager.is_and(n);
                lbool val   = m_context.get_assignment(var);
                if (!(
                      val == l_undef || // n was not assigned yet
                      (is_or && val == l_true) || // need to justify a child
                      (is_and && val == l_false) // need to justify a child
                      ))
                    return;
            }
            if (!intern) {
                if (!m_context.is_searching())
                    m_queue.push_back(n);
                return;
            }
            if (var < m_bs_num_bool_vars)
                m_queue.push_back(n);
        }
        
        virtual void init_search_eh() {
            m_bs_num_bool_vars = m_context.get_num_bool_vars();
        }

        virtual void end_search_eh() {
            m_bs_num_bool_vars = UINT_MAX;
        }

        virtual void reset() {
            m_queue.reset();
            m_head = 0;
            m_delayed_queue.reset();
            m_scopes.reset();
        }

        virtual void push_scope() {
            m_scopes.push_back(scope());
            scope & s = m_scopes.back();
            s.m_queue_trail  = m_queue.size();
            s.m_head_old     = m_head;
            TRACE("case_split", tout << "head: " << m_head << "\n";);
        }

        virtual void pop_scope(unsigned num_scopes) {
            SASSERT(num_scopes <= m_scopes.size());
            unsigned new_lvl    = m_scopes.size() - num_scopes;
            scope & s           = m_scopes[new_lvl];
            m_queue.shrink(s.m_queue_trail);
            m_head              = s.m_head_old;
            m_scopes.shrink(new_lvl);
            SASSERT(m_head <= m_queue.size());
            TRACE("case_split", display(tout); tout << "head: " << m_head << "\n";);
        }

        void next_case_split_core(bool_var & next, lbool & phase) {
            phase = l_undef;
            unsigned sz = m_queue.size();
            for (; m_head < sz; m_head++) {
                expr * curr = m_queue[m_head];
                bool is_or  = m_manager.is_or(curr);
                bool is_and = m_manager.is_and(curr);
                bool intern = m_context.b_internalized(curr);
                SASSERT(intern || is_or);
                lbool val   = l_undef;
                if (intern) {
                    next = m_context.get_bool_var(curr);
                    val  = m_context.get_assignment(next);
                }
                else {
                    SASSERT(is_or); // top level clause
                    val  = l_true;
                }
                if ((is_or && val == l_true) || (is_and && val == l_false)) {
                    expr * undef_child = 0;
                    if (!has_child_assigned_to(m_context, to_app(curr), val, undef_child, m_params.m_rel_case_split_order)) {
                        TRACE("case_split", tout << "found AND/OR candidate: #" << curr->get_id() << " #" << undef_child->get_id() << "\n";);
                        literal l = m_context.get_literal(undef_child);
                        next  = l.var();
                        phase = l.sign() ? l_false : l_true;
                        TRACE("case_split", display(tout););
                        return;
                    }
                }
                else if (val == l_undef) {
                    SASSERT(intern && m_context.get_bool_var(curr) == next);
                    TRACE("case_split", tout << "found candidate: #" << curr->get_id() << "\n";);
                    phase = l_undef;
                    TRACE("case_split", display(tout););
                    return;
                }
            }
            next = null_bool_var;
        }

        virtual void next_case_split(bool_var & next, lbool & phase) {
            if (m_context.get_random_value() < static_cast<int>(0.02 * random_gen::max_value())) {
                next = m_context.get_random_value() % m_context.get_num_b_internalized(); 
                TRACE("random_split", tout << "next: " << next << " get_assignment(next): " << m_context.get_assignment(next) << "\n";);
                if (m_context.get_assignment(next) == l_undef)
                    return;
            }
            
            next_case_split_core(next, phase);
            if (next != null_bool_var)
                return;
            phase = l_undef;
            while (!m_delayed_queue.empty()) {
                next = m_delayed_queue.erase_min();
                if (m_context.get_assignment(next) == l_undef)
                    return;
            }
            next = null_bool_var;
        }

        void display_core(std::ostream & out) {
            if (m_queue.empty())
                return;
            unsigned sz = m_queue.size();
            for (unsigned i = 0; i < sz; i++) {
                if (i == m_head) 
                    out << "[HEAD]=> ";
                out << "#" << m_queue[i]->get_id() << " ";
            }
            out << "\n";
        }

        virtual void display(std::ostream & out) {
            if (m_queue.empty())
                return;
            out << "case-splits:\n";
            display_core(out);
        }
    };


    /**
       \brief Case split queue based on relevancy propagation and generation/goal-similarity
    */
    class rel_goal_case_split_queue : public case_split_queue {
#if 0
#define GOAL_START() m_goal_time.start()
#define GOAL_STOP()  m_goal_time.stop()
#else
#define GOAL_START() do {} while (0)
#define GOAL_STOP()  do {} while (0)
#endif

        struct queue_entry {
            expr *    m_expr;
            unsigned  m_generation;
            int       m_last_decided;

            queue_entry(expr * e, unsigned gen):
                    m_expr(e),
                    m_generation(gen),
                    m_last_decided(-1) {}
        };

        struct generation_lt {
            rel_goal_case_split_queue & m_parent;
            generation_lt(rel_goal_case_split_queue & p):m_parent(p) {}
            bool operator()(int v1, int v2) const {
                unsigned g1 = m_parent.m_queue2[v1].m_generation;
                unsigned g2 = m_parent.m_queue2[v2].m_generation;

                if (g1 == g2)
                    return v1 < v2;
                else
                    return g1 < g2;
            }
        };

        struct scope {
            unsigned m_queue_trail;
            unsigned m_head_old;
            unsigned m_queue2_trail;
            unsigned m_generation;
            expr *   m_goal;
        };

        typedef int_hashtable<int_hash, default_eq<int> > bool_var_set;
        context &            m_context;
        smt_params &   m_params;  
        ast_manager &        m_manager;
        ptr_vector<expr>     m_queue;
        unsigned             m_head;
        int                  m_bs_num_bool_vars; //!< Number of boolean variable before starting to search.
        svector<queue_entry> m_queue2;
        svector<scope>       m_scopes;
        unsigned             m_current_generation;

        // The heap holds indices into m_queue2, i in m_priority_queue2 <==> m_queue2[i].m_last_assigned == -1
        heap<generation_lt>     m_priority_queue2;
        expr                  * m_current_goal;
        stopwatch               m_goal_time;

        static const unsigned start_gen = 0;
        static const unsigned goal_gen_decrement = 100;
        static const unsigned stop_gen = goal_gen_decrement + 1;


    public:
        rel_goal_case_split_queue(context & ctx, smt_params & p):
            m_context(ctx),
            m_params(p),
            m_manager(ctx.get_manager()),
            m_head(0),
            m_bs_num_bool_vars(UINT_MAX),
            m_priority_queue2(0, generation_lt(*this)),
            m_current_goal(0) {
            set_global_generation();
        }
        
        virtual void activity_increased_eh(bool_var v) {}

        virtual void mk_var_eh(bool_var v) {}

        virtual void del_var_eh(bool_var v) {}

        virtual void unassign_var_eh(bool_var v) {}

        virtual void relevant_eh(expr * n) {
            if (get_generation(n) == 0 && m_current_generation != 0)
                set_generation_rec(n, m_current_generation);

            if (!m_manager.is_bool(n))
                return;
            bool is_or     = m_manager.is_or(n);
            bool intern    = m_context.b_internalized(n);
            if (!intern && !is_or) 
                return;
            bool_var var = null_bool_var;
            if (intern) {
                var = m_context.get_bool_var(n);
                SASSERT(var != null_bool_var);
                bool is_and = m_manager.is_and(n);
                lbool val   = m_context.get_assignment(var);
                if (!(
                      val == l_undef || // n was not assigned yet
                      (is_or && val == l_true) || // need to justify a child
                      (is_and && val == l_false) // need to justify a child
                      ))
                    return;
            }
            if (!intern && m_context.is_searching()) {
                SASSERT(is_or);
                add_to_queue2(n);
                return;
            }
            if (var < m_bs_num_bool_vars) 
                m_queue.push_back(n);
            else
                add_to_queue2(n);
        }

        virtual void internalize_instance_eh(expr * e, unsigned gen)
        {
            //lower_generation(e, gen);
        }

        virtual void init_search_eh() {
            m_bs_num_bool_vars = m_context.get_num_bool_vars();
            set_global_generation();
        }

        virtual void end_search_eh() {
            m_bs_num_bool_vars = UINT_MAX;
        }

        virtual void reset() {
            m_queue.reset();
            m_head = 0;
            m_queue2.reset();
            m_scopes.reset();
            m_priority_queue2.reset();
            set_global_generation();
        }

        virtual void push_scope() {
            m_scopes.push_back(scope());
            scope & s = m_scopes.back();
            s.m_queue_trail  = m_queue.size();
            s.m_head_old     = m_head;
            s.m_queue2_trail = m_queue2.size();
            s.m_generation   = m_current_generation;
            s.m_goal         = m_current_goal;
            TRACE("case_split", tout << "head: " << m_head << "\n";);
        }

        virtual void pop_scope(unsigned num_scopes) {
            SASSERT(num_scopes <= m_scopes.size());
            unsigned new_lvl     = m_scopes.size() - num_scopes;
            scope & s            = m_scopes[new_lvl];
            m_queue.shrink(s.m_queue_trail);
            m_head               = s.m_head_old;
            m_current_generation = s.m_generation;
            m_current_goal       = s.m_goal;

            for (unsigned i = s.m_queue2_trail; i < m_queue2.size(); i++) {
                //TRACE("case_split", tout << "ld[" << i << "] = " << m_queue2[i].m_last_decided << " cont " << 
                SASSERT((m_queue2[i].m_last_decided == -1) == m_priority_queue2.contains(i));
                if (m_priority_queue2.contains(i))
                    m_priority_queue2.erase(i);
            }
            
            for (unsigned i = 0; i < s.m_queue2_trail; i++) {
                queue_entry & e = m_queue2[i];

                if (e.m_last_decided > static_cast<int>(new_lvl)) {
                    SASSERT(!m_priority_queue2.contains(i));
                    // Note that the generation might be reset by the pop, and we keep the heap
                    // ordered by the old generation. It's unlikely to affect performance I think.
                    m_priority_queue2.insert(i);
                    e.m_last_decided = -1;
                }
            }
            m_queue2.shrink(s.m_queue2_trail);
            m_scopes.shrink(new_lvl);
            SASSERT(m_head <= m_queue.size());
            TRACE("case_split", display(tout); tout << "head: " << m_head << "\n";);        
        }
        
        void next_case_split_core(expr * curr, bool_var & next, lbool & phase) {
            bool is_or  = m_manager.is_or(curr);
            bool is_and = m_manager.is_and(curr);
            bool intern = m_context.b_internalized(curr);
            SASSERT(intern || is_or);
            lbool val   = l_undef;
            if (intern) {
                next = m_context.get_bool_var(curr);
                val  = m_context.get_assignment(next);
            }
            else {
                SASSERT(is_or); // top level clause
                val  = l_true;
            }
            if ((is_or && val == l_true) || (is_and && val == l_false)) {
                expr * undef_child = 0;
                if (!has_child_assigned_to(m_context, to_app(curr), val, undef_child, m_params.m_rel_case_split_order)) {
                    if (m_manager.has_trace_stream()) {
                        m_manager.trace_stream() << "[decide-and-or] #" << curr->get_id() << " #" << undef_child->get_id() << "\n";
                    }
                    TRACE("case_split", tout << "found AND/OR candidate: #" << curr->get_id() << " #" << undef_child->get_id() << "\n";);
                    literal l = m_context.get_literal(undef_child);
                    next  = l.var();
                    phase = l.sign() ? l_false : l_true;
                    TRACE("case_split", display(tout););
                    return;
                }
            }
            else if (val == l_undef) {
                SASSERT(intern && m_context.get_bool_var(curr) == next);
                TRACE("case_split", tout << "found candidate: #" << curr->get_id() << "\n";);
                phase = l_undef;
                TRACE("case_split", display(tout););
                return;
            }
            next = null_bool_var;
        }

        virtual void next_case_split(bool_var & next, lbool & phase) {
            phase = l_undef;
            next = null_bool_var;

            unsigned sz = m_queue.size();
            for (; m_head < sz; m_head++) {
                expr * curr = m_queue[m_head];
                next_case_split_core(curr, next, phase);
                if (next != null_bool_var)
                    return;
            }

            while (!m_priority_queue2.empty()) {
                unsigned idx = static_cast<unsigned>(m_priority_queue2.erase_min());
                TRACE("case_split", tout << "q " << m_queue2.size() << " idx " << idx << "\n"; );
                SASSERT(idx < m_queue2.size());
                queue_entry & e = m_queue2[idx];
                SASSERT(e.m_last_decided == -1);
                e.m_last_decided = m_scopes.size();

                next_case_split_core(e.m_expr, next, phase);
                
                if (next != null_bool_var) {
                    // Push the last guy back in; the other queue doesn't increment
                    // the m_head in case of return and the code in decide() actually
                    // does the push after calling us
                    m_priority_queue2.insert(idx);
                    e.m_last_decided = -1;
                    return;
                }
            }
        }

        void display_core(std::ostream & out, ptr_vector<expr> & queue, unsigned head, unsigned idx) {
            if (queue.empty())
                return;
            unsigned sz = queue.size();
            for (unsigned i = 0; i < sz; i++) {
                if (i == head) 
                    out << "[HEAD" << idx << "]=> ";
                out << "#" << queue[i]->get_id() << " ";
            }
            out << "\n";
        }

        virtual void display(std::ostream & out) {
            if (m_queue.empty() && m_queue2.empty())
                return;
            out << "case-splits:\n";
            display_core(out, m_queue, m_head, 1);
            //display_core(out, m_queue2, m_head2, 2);
        }

        virtual void assign_lit_eh(literal l) {
            // if (m_current_generation > stop_gen)
            //    m_current_generation--;

            expr * e = m_context.bool_var2expr(l.var());
            if (e == m_current_goal)
                return;
            bool sign = l.sign();
            if ( ((m_manager.is_and(e) && !sign) ||
                  (m_manager.is_or(e) && sign)) &&
                  to_app(e)->get_num_args() == 2) {
                
                expr * lablit = to_app(e)->get_arg(1);
                if (m_manager.is_not(lablit)) {
                    sign = !sign;
                    lablit = to_app(lablit)->get_arg(0);
                }
                if (sign) return;
                if (!m_manager.is_label_lit(lablit))
                    return;

                TRACE("case_split", tout << "Found goal\n" << mk_pp(e, m_manager) << "\n"; );

                set_goal(e);
            }
        }

    private:

        unsigned get_generation(expr * e)
        {
            unsigned maxgen = 0;
            unsigned mingen = (unsigned)-1;
            ptr_vector<expr> stack;

            stack.push_back(e);
            while (!stack.empty()) {
                unsigned gen;
                expr * curr;

                curr = stack.back();
                stack.pop_back();

                if (m_context.e_internalized(curr)) {
                    gen = m_context.get_enode(curr)->get_generation();
                    if (gen > maxgen)
                        maxgen = gen;
                    if (gen < mingen)
                        mingen = gen;
                }
                else if (is_app(curr)) {
                    app * a = to_app(curr);
                    for (unsigned i = 0; i < a->get_num_args(); ++i)
                        stack.push_back(a->get_arg(i));
                }
            }

            return maxgen;
        }

        void add_to_queue2(expr * e)
        {
            int      idx = m_queue2.size();

            GOAL_START();
            m_queue2.push_back(queue_entry(e, get_generation(e)));
            m_priority_queue2.reserve(idx+1);
            m_priority_queue2.insert(idx);
            GOAL_STOP();
        }

        struct set_generation_fn { 
            context & m_context;
            unsigned m_generation;
            set_generation_fn(context & ctx, unsigned gen) : m_context(ctx), m_generation(gen) { }
            void operator()(expr * e) {
                if (m_context.e_internalized(e)) {
                    enode * n = m_context.get_enode(e);
                    n->set_generation(m_context, m_generation);
                }
            }
        };

        void set_generation_rec(expr * e, unsigned gen)
        {
            set_generation_fn proc(m_context, gen);
            for_each_expr(proc, e);
        }

        void lower_generation(expr * e, unsigned gen)
        {
            ptr_vector<expr> stack;

            stack.push_back(e);
            while (!stack.empty()) {
                expr * curr;

                curr = stack.back();
                stack.pop_back();

                if (m_context.e_internalized(curr)) {
                    unsigned curr_gen = m_context.get_enode(curr)->get_generation();
                    if (curr_gen > gen) {
                        // Lower it.
                        set_generation_rec(e, gen);
                        continue; // Don't add children.
                    }
                    else if (curr_gen < gen) {
                        // All the children will be lower as well, don't add them.
                        continue;
                    }
                }

                if (is_app(curr)) {
                    app * a = to_app(curr);
                    for (unsigned i = 0; i < a->get_num_args(); ++i)
                        stack.push_back(a->get_arg(i));
                }
            }
        }

        void set_goal(expr * e)
        {

            if (e == m_current_goal) return;

            GOAL_START();

            m_current_goal = e;

#if 1
            if (m_current_generation >= goal_gen_decrement) {
                set_generation_rec(m_current_goal, m_current_generation - goal_gen_decrement);

                /*
                m_priority_queue2.reset();
                m_priority_queue2.reserve(m_queue2.size());

                for (unsigned i = 0; i < m_queue2.size(); ++i) {
                    queue_entry & e = m_queue2[i];
                    e.m_generation = get_generation(e.m_expr);
                    if (e.m_last_decided == -1)
                        m_priority_queue2.insert(i);
                }
                */
            }
#endif

            GOAL_STOP();

            //std::cout << "goal set, time " << m_goal_time.get_seconds() << "\n";
        }

        void set_global_generation()
        {
            m_current_generation = start_gen;
            m_context.set_global_generation(start_gen);
            if (m_params.m_qi_eager_threshold < start_gen)
                m_params.m_qi_eager_threshold += start_gen;
        }
    };

    class theory_aware_branching_queue : public case_split_queue {
    protected:
        context &          m_context;
        smt_params &       m_params;
        theory_var_priority_map m_theory_var_priority;
        theory_aware_act_queue m_queue;

        int_hashtable<int_hash, default_eq<bool_var> > m_theory_vars;
        map<bool_var, lbool, int_hash, default_eq<bool_var> > m_theory_var_phase;
    public:
        theory_aware_branching_queue(context & ctx, smt_params & p):
            m_context(ctx),
            m_params(p),
            m_theory_var_priority(),
            m_queue(1024, theory_aware_act_lt(ctx.get_activity_vector(), m_theory_var_priority)) {
        }

        virtual void activity_increased_eh(bool_var v) {
            if (m_queue.contains(v))
                m_queue.decreased(v);
        }

        virtual void mk_var_eh(bool_var v) {
            m_queue.reserve(v+1);
            m_queue.insert(v);
        }

        virtual void del_var_eh(bool_var v) {
            if (m_queue.contains(v))
                m_queue.erase(v);
        }

        virtual void unassign_var_eh(bool_var v) {
            if (!m_queue.contains(v))
                m_queue.insert(v);
        }

        virtual void relevant_eh(expr * n) {}

        virtual void init_search_eh() {}

        virtual void end_search_eh() {}

        virtual void reset() {
            m_queue.reset();
        }

        virtual void push_scope() {}

        virtual void pop_scope(unsigned num_scopes) {}

        virtual void next_case_split(bool_var & next, lbool & phase) {
<<<<<<< HEAD
            phase = l_undef;

            if (m_context.get_random_value() < static_cast<int>(m_params.m_random_var_freq * random_gen::max_value())) {
=======
            int threshold = static_cast<int>(m_params.m_random_var_freq * random_gen::max_value());
            SASSERT(threshold >= 0);
            if (m_context.get_random_value() < threshold) {
                SASSERT(m_context.get_num_b_internalized() > 0);
>>>>>>> 1177be63
                next = m_context.get_random_value() % m_context.get_num_b_internalized(); 
                TRACE("random_split", tout << "next: " << next << " get_assignment(next): " << m_context.get_assignment(next) << "\n";);
                if (m_context.get_assignment(next) == l_undef)
                    return;
            }

            while (!m_queue.empty()) {
                next = m_queue.erase_min();
                if (m_context.get_assignment(next) == l_undef)
                    return;
            }

            next = null_bool_var;
            if (m_theory_vars.contains(next)) {
                if (!m_theory_var_phase.find(next, phase)) {
                    phase = l_undef;
                }
            }
        }

        virtual void add_theory_aware_branching_info(bool_var v, double priority, lbool phase) {
            TRACE("theory_aware_branching", tout << "Add theory-aware branching information for l#" << v << ": priority=" << priority << std::endl;);
            m_theory_vars.insert(v);
            m_theory_var_phase.insert(v, phase);
            m_theory_var_priority.insert(v, priority);
            if (m_queue.contains(v)) {
                if (priority > 0.0) {
                    m_queue.decreased(v);
                } else {
                    m_queue.increased(v);
                }
            }
            // m_theory_queue.reserve(v+1);
            // m_theory_queue.insert(v);
        }

        virtual void display(std::ostream & out) {
            bool first = true;
            bool_var_act_queue::const_iterator it  = m_queue.begin();
            bool_var_act_queue::const_iterator end = m_queue.end();
            for (; it != end ; ++it) {
                unsigned v = *it;
                if (m_context.get_assignment(v) == l_undef) {
                    if (first) {
                        out << "remaining case-splits:\n";
                        first = false;
                    }
                    out << "#" << m_context.bool_var2expr(v)->get_id() << " ";
                }
            }
            if (!first)
                out << "\n";

        }

        virtual ~theory_aware_branching_queue() {};
    };


    case_split_queue * mk_case_split_queue(context & ctx, smt_params & p) {
        if (p.m_relevancy_lvl < 2 && (p.m_case_split_strategy == CS_RELEVANCY || p.m_case_split_strategy == CS_RELEVANCY_ACTIVITY || 
                p.m_case_split_strategy == CS_RELEVANCY_GOAL)) {
            warning_msg("relevancy must be enabled to use option CASE_SPLIT=3, 4 or 5");
            p.m_case_split_strategy = CS_ACTIVITY;
        }
        if (p.m_auto_config && (p.m_case_split_strategy == CS_RELEVANCY || p.m_case_split_strategy == CS_RELEVANCY_ACTIVITY || 
                p.m_case_split_strategy == CS_RELEVANCY_GOAL)) {
            warning_msg("auto configuration (option AUTO_CONFIG) must be disabled to use option CASE_SPLIT=3, 4 or 5");
            p.m_case_split_strategy = CS_ACTIVITY;
        }
<<<<<<< HEAD

        if (p.m_theory_aware_branching) {
            // override
            return alloc(theory_aware_branching_queue, ctx, p);
        } else {
            switch (p.m_case_split_strategy) {
            case CS_ACTIVITY_DELAY_NEW:
                return alloc(dact_case_split_queue, ctx, p);
            case CS_ACTIVITY_WITH_CACHE:
                return alloc(cact_case_split_queue, ctx, p);
            case CS_RELEVANCY:
                return alloc(rel_case_split_queue, ctx, p);
            case CS_RELEVANCY_ACTIVITY:
                return alloc(rel_act_case_split_queue, ctx, p);
            case CS_RELEVANCY_GOAL:
                return alloc(rel_goal_case_split_queue, ctx, p);
            default:
                return alloc(act_case_split_queue, ctx, p);
            }
=======
        switch (p.m_case_split_strategy) {
        case CS_ACTIVITY_DELAY_NEW:
            return alloc(dact_case_split_queue, ctx, p);
        case CS_ACTIVITY_WITH_CACHE:
            return alloc(cact_case_split_queue, ctx, p);
        case CS_RELEVANCY:
            return alloc(rel_case_split_queue, ctx, p);
        case CS_RELEVANCY_ACTIVITY:
            return alloc(rel_act_case_split_queue, ctx, p);
        case CS_RELEVANCY_GOAL:
            return alloc(rel_goal_case_split_queue, ctx, p);
        case CS_ACTIVITY_THEORY_AWARE_BRANCHING:
            return alloc(theory_aware_branching_queue, ctx, p);
        default:
            return alloc(act_case_split_queue, ctx, p);
>>>>>>> 1177be63
        }
    }

};
<|MERGE_RESOLUTION|>--- conflicted
+++ resolved
@@ -1164,16 +1164,10 @@
         virtual void pop_scope(unsigned num_scopes) {}
 
         virtual void next_case_split(bool_var & next, lbool & phase) {
-<<<<<<< HEAD
-            phase = l_undef;
-
-            if (m_context.get_random_value() < static_cast<int>(m_params.m_random_var_freq * random_gen::max_value())) {
-=======
             int threshold = static_cast<int>(m_params.m_random_var_freq * random_gen::max_value());
             SASSERT(threshold >= 0);
             if (m_context.get_random_value() < threshold) {
                 SASSERT(m_context.get_num_b_internalized() > 0);
->>>>>>> 1177be63
                 next = m_context.get_random_value() % m_context.get_num_b_internalized(); 
                 TRACE("random_split", tout << "next: " << next << " get_assignment(next): " << m_context.get_assignment(next) << "\n";);
                 if (m_context.get_assignment(next) == l_undef)
@@ -1244,27 +1238,6 @@
             warning_msg("auto configuration (option AUTO_CONFIG) must be disabled to use option CASE_SPLIT=3, 4 or 5");
             p.m_case_split_strategy = CS_ACTIVITY;
         }
-<<<<<<< HEAD
-
-        if (p.m_theory_aware_branching) {
-            // override
-            return alloc(theory_aware_branching_queue, ctx, p);
-        } else {
-            switch (p.m_case_split_strategy) {
-            case CS_ACTIVITY_DELAY_NEW:
-                return alloc(dact_case_split_queue, ctx, p);
-            case CS_ACTIVITY_WITH_CACHE:
-                return alloc(cact_case_split_queue, ctx, p);
-            case CS_RELEVANCY:
-                return alloc(rel_case_split_queue, ctx, p);
-            case CS_RELEVANCY_ACTIVITY:
-                return alloc(rel_act_case_split_queue, ctx, p);
-            case CS_RELEVANCY_GOAL:
-                return alloc(rel_goal_case_split_queue, ctx, p);
-            default:
-                return alloc(act_case_split_queue, ctx, p);
-            }
-=======
         switch (p.m_case_split_strategy) {
         case CS_ACTIVITY_DELAY_NEW:
             return alloc(dact_case_split_queue, ctx, p);
@@ -1280,7 +1253,6 @@
             return alloc(theory_aware_branching_queue, ctx, p);
         default:
             return alloc(act_case_split_queue, ctx, p);
->>>>>>> 1177be63
         }
     }
 
