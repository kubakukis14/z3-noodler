/*
The skeleton of this code was obtained by Yu-Fang Chen from https://github.com/guluchen/z3.
Eternal glory to Yu-Fang.
*/

#include <algorithm>
#include <sstream>
#include <iostream>
#include <cmath>

#include "ast/ast_pp.h"
#include "smt/smt_context.h"
#include "smt/smt_model_generator.h"
#include "smt/theory_lra.h"
#include "smt/theory_arith.h"
#include "smt/smt_context.h"
#include "ast/seq_decl_plugin.h"
#include "ast/reg_decl_plugins.h"

#include "decision_procedure.h"
#include "theory_str_noodler.h"

namespace smt::noodler {

    theory_str_noodler::theory_str_noodler(context& ctx, ast_manager & m, theory_str_noodler_params const & params):
        theory(ctx, ctx.get_manager().mk_family_id("seq")),
        m_params(params),
        m_rewrite(m),
        m_util_a(m),
        m_util_s(m),
        m_length(m),
        axiomatized_instances() {
    }

    void theory_str_noodler::display(std::ostream &os) const {
        os << "theory_str display" << std::endl;
    }

    void theory_str_noodler::init() {
        theory::init();
        STRACE("str", tout << "init" << std::endl;);
    }

    enode *theory_str_noodler::ensure_enode(expr *e) {
        if (!ctx.e_internalized(e)) {
            ctx.internalize(e, false);
        }
        enode *n = ctx.get_enode(e);
        ctx.mark_as_relevant(n);
        return n;
    }

    theory_var theory_str_noodler::mk_var(enode *const n) {
        if (!m_util_s.is_seq(n->get_expr()) &&
            !m_util_s.is_re(n->get_expr())) {
            return null_theory_var;
        }
        if (is_attached_to_var(n)) {
            return n->get_th_var(get_id());
        } else {
            theory_var v = theory::mk_var(n);
            get_context().attach_th_var(n, this, v);
            get_context().mark_as_relevant(n);
            return v;
        }
    }


    bool theory_str_noodler::internalize_atom(app *const atom, const bool gate_ctx) {
        (void) gate_ctx;
        STRACE("str", tout << "internalize_atom: gate_ctx is " << gate_ctx << ", "
                           << mk_pp(atom, get_manager()) << '\n';);
        context &ctx = get_context();
        if (ctx.b_internalized(atom)) {
            STRACE("str", tout << "done before\n";);
            return true;
        }
        return internalize_term(atom);
    }

    bool theory_str_noodler::internalize_term(app *const term) {
        context &ctx = get_context();

        if (m_util_s.str.is_in_re(term)) {
            if (!ctx.e_internalized(term->get_arg(0))) {
                ctx.internalize(term->get_arg(0), false);
                enode* enode = ctx.get_enode(term->get_arg(0));
                mk_var(enode);
            }
        }

        if (ctx.e_internalized(term)) {
            enode *e = ctx.get_enode(term);
            mk_var(e);
            return true;
        }
        for (auto arg : *term) {
            mk_var(ensure_enode(arg));
        }
        if (m.is_bool(term)) {
            bool_var bv = ctx.mk_bool_var(term);
            ctx.set_var_theory(bv, get_id());
            //We do not want to mark as relevant because it involves
            // irrelevant RE solutions comming from the underlying SAT solver.
            //ctx.mark_as_relevant(bv);
        }

        enode *e = nullptr;
        if (ctx.e_internalized(term)) {
            e = ctx.get_enode(term);
        } else {
            e = ctx.mk_enode(term, false, m.is_bool(term), true);
        }
        mk_var(e);
        if (!ctx.relevancy()) {
            relevant_eh(term);
        }
        return true;
    }

    void theory_str_noodler::apply_sort_cnstr(enode *n, sort *s) {
        mk_var(n);
    }

    void theory_str_noodler::init_search_eh() {
        STRACE("str", tout << __LINE__ << " enter " << __FUNCTION__ << std::endl;);
        context &ctx = get_context();
        unsigned nFormulas = ctx.get_num_asserted_formulas();
        for (unsigned i = 0; i < nFormulas; ++i) {
            obj_hashtable<app> lens;
            util::get_len_exprs(to_app(ctx.get_asserted_formula(i)), m_util_s, m, lens);
            for (app* const a : lens) {
                util::get_str_variables(a, this->m_util_s, m, this->len_vars, &this->predicate_replace);
            }

            expr *ex = ctx.get_asserted_formula(i);
            ctx.mark_as_relevant(ex);
            string_theory_propagation(ex, true, false);
            
        }
        STRACE("str", tout << __LINE__ << " leave " << __FUNCTION__ << std::endl;);

    }

    void theory_str_noodler::string_theory_propagation(expr *expr, bool init, bool neg) {
        STRACE("str", tout << __LINE__ << " enter " << __FUNCTION__ << std::endl;);
        STRACE("str", tout << mk_pp(expr, get_manager()) << std::endl;);

        context &ctx = get_context();

        if (!ctx.e_internalized(expr)) {
            ctx.internalize(expr, false);
        }
        //We do not mark the expression as relevant since we do not want bias a
        //fresh SAT solution by the newly added theory axioms.
        // enode *n = ctx.get_enode(expr);
        // ctx.mark_as_relevant(n);

        if(m.is_not(expr)) {
            neg = !neg;
        }

        // TODO weird, we have to do it because inequations are handled differently as equations, and they might not have been set as relevant
        if(init && m.is_eq(expr) && neg) {
            ctx.mark_as_relevant(m.mk_not(expr));
        }

        sort *expr_sort = expr->get_sort();
        sort *str_sort = m_util_s.str.mk_string_sort();

        if (expr_sort == str_sort) {

            enode *n = ctx.get_enode(expr);
            propagate_basic_string_axioms(n);
            if (is_app(expr) && m_util_s.str.is_concat(to_app(expr))) {
                propagate_concat_axiom(n);
            }
        }
        // if expr is an application, recursively inspect all arguments
        if (is_app(expr) && !m_util_s.str.is_length(expr)) {
            app *term = to_app(expr);
            unsigned num_args = term->get_num_args();
            for (unsigned i = 0; i < num_args; i++) {
                string_theory_propagation(term->get_arg(i), init, neg);
            }
        }

        STRACE("str", tout << __LINE__ << " leave " << __FUNCTION__ << std::endl;);

    }

    // for concatenation xy create axiom |xy| = |x| + |y| where x, y are some string expressions
    void theory_str_noodler::propagate_concat_axiom(enode *cat) {
        STRACE("str", tout << __LINE__ << " enter " << __FUNCTION__ << std::endl;);


        app *a_cat = cat->get_expr();
        SASSERT(m_util_s.str.is_concat(a_cat));
        ast_manager &m = get_manager();

        // build LHS
        expr_ref len_xy(m);
        len_xy = m_util_s.str.mk_length(a_cat);
        SASSERT(len_xy);

        // build RHS: start by extracting x and y from Concat(x, y)
        SASSERT(a_cat->get_num_args() == 2);
        app *a_x = to_app(a_cat->get_arg(0));
        app *a_y = to_app(a_cat->get_arg(1));
        expr_ref len_x(m);
        len_x = m_util_s.str.mk_length(a_x);
        SASSERT(len_x);

        expr_ref len_y(m);
        len_y = m_util_s.str.mk_length(a_y);
        SASSERT(len_y);

        // now build len_x + len_y
        expr_ref len_x_plus_len_y(m);
        len_x_plus_len_y = m_util_a.mk_add(len_x, len_y);
        SASSERT(len_x_plus_len_y);

        STRACE("str-concat",
            tout << "[Concat Axiom] " << mk_pp(len_xy, m) << " = " << mk_pp(len_x, m) << " + " << mk_pp(len_y, m)
                 << std::endl;
        );

        // finally assert equality between the two subexpressions
        app_ref eq(m.mk_eq(len_xy, len_x_plus_len_y), m);
        //ctx.internalize(eq, false);
        SASSERT(eq);
        add_axiom(eq);
        // std::cout << mk_pp(eq, m) << std::endl;
        this->axiomatized_len_axioms.push_back(eq);
        STRACE("str", tout << __LINE__ << " leave " << __FUNCTION__ << std::endl;);

    }

    void theory_str_noodler::propagate_basic_string_axioms(enode *str) {
        context &ctx = get_context();
        ast_manager &m = get_manager();

        {
            sort *a_sort = str->get_expr()->get_sort();
            sort *str_sort = m_util_s.str.mk_string_sort();
            if (a_sort != str_sort) {
                STRACE("str",
                       tout << "WARNING: not setting up string axioms on non-string term " << mk_pp(str->get_expr(), m)
                            << std::endl;);
                return;
            }
        }

        // TESTING: attempt to avoid a crash here when a variable goes out of scope
        if (str->get_iscope_lvl() > ctx.get_scope_level()) {
            STRACE("str", tout << "WARNING: skipping axiom setup on out-of-scope string term" << std::endl;);
            return;
        }

        // generate a stronger axiom for constant strings
        app_ref a_str(str->get_expr(), m);

        if (m_util_s.str.is_string(a_str)) {
            STRACE("str-axiom", tout << "[ConstStr Axiom] " << mk_pp(a_str, m) << std::endl);

            expr_ref len_str(m_util_s.str.mk_length(a_str), m);
            SASSERT(len_str);

            zstring strconst;
            m_util_s.str.is_string(str->get_expr(), strconst);
            unsigned int l = strconst.length();
            expr_ref len(m_util_a.mk_numeral(rational(l), true), m);

            expr_ref eq(m.mk_eq(len_str, len), m);
            add_axiom(eq);
            return;
        } else if(!m.is_ite(a_str)) {
            // build axiom 1: Length(a_str) >= 0
            { 
                /**
                 * FIXME: fix some day. Based on some expriments it is better to introduce this axiom when returning 
                 * length formula from the decision procedure. If the axiom was introduced here, it leads to solving 
                 * more equations (not exactly sure why, maybe due to the cooperation with LIA solver, maybe it is not 
                 * properly relevancy propagated...)
                 */
                //return; 
                STRACE("str-axiom", tout << "[Non-Zero Axiom] " << mk_pp(a_str, m) << std::endl);

                // build LHS
                expr_ref len_str(m);
                len_str = m_util_s.str.mk_length(a_str);
                SASSERT(len_str);
                // build RHS
                expr_ref zero(m);
                zero = m_util_a.mk_numeral(rational(0), true);
                SASSERT(zero);
                // build LHS >= RHS and assert
                app_ref lhs_ge_rhs(m_util_a.mk_ge(len_str, zero), m);
                ctx.internalize(lhs_ge_rhs, false);
                SASSERT(lhs_ge_rhs);
                STRACE("str", tout << "string axiom 1: " << mk_ismt2_pp(lhs_ge_rhs, m) << std::endl;);

                add_axiom({mk_literal(lhs_ge_rhs)});
                
 
                this->axiomatized_len_axioms.push_back(lhs_ge_rhs);
                    

                
                
                //return;
            }

            // build axiom 2: Length(a_str) == 0 <=> a_str == ""
            {
                // return;
                STRACE("str-axiom", tout << "[Zero iff Empty Axiom] " << mk_pp(a_str, m) << std::endl);

                // build LHS of iff
                expr_ref len_str(m);
                len_str = m_util_s.str.mk_length(a_str);
                SASSERT(len_str);
                expr_ref zero(m);
                zero = m_util_a.mk_numeral(rational(0), true);
                SASSERT(zero);
                expr_ref lhs(m);
                lhs = m_util_a.mk_le(len_str, zero);
                SASSERT(lhs);
                // build RHS of iff
                expr_ref empty_str(m);
                empty_str = m_util_s.str.mk_empty(a_str->get_sort());
                SASSERT(empty_str);
                expr_ref rhs(m);
                rhs = m.mk_eq(a_str, empty_str);
                ctx.internalize(rhs, false);
                ctx.internalize(lhs, false);
                // ctx.mark_as_relevant(rhs.get());
                // ctx.mark_as_relevant(lhs.get());
                SASSERT(rhs);
                // build LHS <=> RHS and assert
                add_axiom(m.mk_or(m.mk_not(lhs), rhs));
            }

        } else {
            // INFO do nothing if ite, because this function is called only in string_theory_propagation where ite is processed
        }
    }

    void theory_str_noodler::add_length_axiom(expr *n) {
        app_ref ln(m_util_a.mk_ge(n, m_util_a.mk_int(0)), m);
        ctx.internalize(ln, false);
        add_axiom(ln);
        this->axiomatized_len_axioms.push_back(ln);
    }

    void theory_str_noodler::relevant_eh(app *const n) {
        STRACE("str", tout << "relevant: " << mk_pp(n, get_manager()) << " with family id " << n->get_family_id() << ", sort " << n->get_sort()->get_name() << " and decl kind " << n->get_decl_kind() << std::endl;);

        if (m_util_s.str.is_length(n)) { // str.len
            add_length_axiom(n);

            // FIXME what is this? is it important? can we delete this?
            expr *arg;
            if (m_util_s.str.is_length(n, arg) && !has_length(arg) && get_context().e_internalized(arg)) {
                enforce_length(arg);
            }
        } else if(m_util_s.str.is_lt(n)) { // str.<
            util::throw_error("str.< is not supported");
        } else if(m_util_s.str.is_le(n)) { // str.<=
            util::throw_error("str.<= is not supported");
        } else if (m_util_s.str.is_at(n)) { // str.at
            handle_char_at(n);
        } else if (m_util_s.str.is_extract(n)) { // str.substr
            handle_substr(n);
        } else if(m_util_s.str.is_prefix(n)) { // str.prefixof
            handle_prefix(n);
            handle_not_prefix(n);
        } else if(m_util_s.str.is_suffix(n)) { // str.suffixof
            handle_suffix(n);
            handle_not_suffix(n);
        } else if(m_util_s.str.is_contains(n)) { // str.contains
            handle_contains(n);
            handle_not_contains(n);
        } else if (m_util_s.str.is_index(n)) { // str.indexof
            handle_index_of(n);
        } else if (m_util_s.str.is_replace(n)) { // str.replace
            handle_replace(n);
        } else if(m_util_s.str.is_replace_all(n)) { // str.replace_all
            util::throw_error("str.replace_all is not supported");
        } else if(m_util_s.str.is_replace_re(n)) { // str.replace_re
            util::throw_error("str.replace_re is not supported");
        } else if(m_util_s.str.is_replace_re_all(n)) { // str.replace_re_all
            util::throw_error("str.replace_re_all is not supported");
        } else if (m_util_s.str.is_is_digit(n)) { // str.is_digit
            handle_is_digit(n);
        } else if (
            m_util_s.str.is_stoi(n) || // str.to_int
            m_util_s.str.is_itos(n) // str.from_int
        ) {
            // handle_conversion can handle to/from_int, but decision procedure cannot.
            // We throw error here so that we get to unknown faster. After decision
            // procedure gets support for it, remove this and let it fall trough with
            // is/from_code to handle_conversion
            util::throw_error("str.to_int and str.from_int is not supported (yet)");
        } else if (
            m_util_s.str.is_to_code(n) || // str.to_code
            m_util_s.str.is_from_code(n) // str.from_code
        ) {
            handle_conversion(n);
        } else if (
            m_util_s.str.is_concat(n) || // str.++
            m_util_s.re.is_to_re(n) || // str.to_re
            m_util_s.str.is_in_re(n) || // str.in_re
            m_util_s.is_re(n) || // one of re. command (re.none, re.all, re.comp, ...)
            util::is_str_variable(n, m_util_s) || // string variable
            // RegLan variables should never occur here, they are always eliminated by rewriter I think
            m_util_s.str.is_string(n) // string literal
        ) {
            // we do not need to handle these, concatenation is handled differently (TODO: explain better?)
            // and everything else will be handled during final_check_eh
        } else {
            std::stringstream error_msg;
            error_msg << "Unknown predicate/function " << mk_pp(n, get_manager()) << " in relevant_eh()";
            util::throw_error(error_msg.str());
        }

    }

    /*
    ensure that all elements in equivalence class occur under an application of 'length'
    */
    void theory_str_noodler::enforce_length(expr *e) {
        enode *n = ensure_enode(e);
        enode *n1 = n;
        do {
            expr *o = n->get_expr();
            // TODO is this needed? what happens if we get ite, it does not do anything
            if (!has_length(o) && !m.is_ite(o)) {
                expr_ref len = expr_ref(m_util_s.str.mk_length(o), m);
                add_length_axiom(len);
            }
            n = n->get_next();
        } while (n1 != n);
    }

    void theory_str_noodler::assign_eh(bool_var v, const bool is_true) {
        ast_manager &m = get_manager();
        STRACE("str", tout << "assign: bool_var #" << v << " is " << is_true << ", "
                            << mk_pp(get_context().bool_var2expr(v), m) << "@ scope level:" << m_scope_level << '\n';);
        context &ctx = get_context();
        expr *e = ctx.bool_var2expr(v);
        expr *e1 = nullptr, *e2 = nullptr;
        if (m_util_s.str.is_prefix(e, e1, e2)) {
            // INFO done in relevant_eh, because there was some problem with adding axioms, Z3 added wrong axiom if it was done here and not in relevant_eh for some reason
            // INFO in seq_theory they do similar stuff, and they do it here and not in relevant_eh, they also use skolem functions to handle it, might be worth to investigate

            // if (is_true) {
            //     handle_prefix(e);
            // } else {
            //     util::throw_error("unsupported predicate");
            //     //handle_not_prefix(e);
            // }
        } else if (m_util_s.str.is_suffix(e, e1, e2)) {
            // INFO done in relevant_eh, because there was some problem with adding axioms, Z3 added wrong axiom if it was done here and not in relevant_eh for some reason
            // INFO in seq_theory they do similar stuff, and they do it here and not in relevant_eh, they also use skolem functions to handle it, might be worth to investigate

            // if (is_true) {
            //     handle_suffix(e);
            // } else {
            //     util::throw_error("unsupported predicate");
            //     // handle_not_suffix(e);
            // }
        } else if (m_util_s.str.is_contains(e, e1, e2)) {
            // FIXME could the problem from previous two also occur here? if yes, handle_contains and handle_not_contains should be in relevant_eh BUT m_not_contains_todo should be updated probably here (if applicable), so we can return unknown
            if (is_true) {
                handle_contains(e);
            } else {
                assign_not_contains(e);
            }
        } else if (m_util_s.str.is_in_re(e)) {
            // INFO the problem from previous cannot occur here - Vojta
            handle_in_re(e, is_true);
        } else if(m.is_bool(e)) {
            ensure_enode(e);
            TRACE("str", tout << "bool literal " << mk_pp(e, m) << " " << is_true << "\n" );
            // UNREACHABLE();
        } else {
            TRACE("str", tout << "unhandled literal " << mk_pp(e, m) << "\n";);
            UNREACHABLE();
        }
    }

    void theory_str_noodler::new_eq_eh(theory_var x, theory_var y) {
        // get the expressions for left and right side of equation
        expr_ref l{get_enode(x)->get_expr(), m};
        expr_ref r{get_enode(y)->get_expr(), m};

        app* equation = m.mk_eq(l, r);

        // TODO explain what is happening here
        if(!ctx.e_internalized(equation)) {
            ctx.mark_as_relevant(equation);
        }

        if(m_util_s.is_re(l) && m_util_s.is_re(r)) { // language equation
            m_lang_eq_todo.push_back({l, r});
        } else { // word equation
            // mk_eq_atom can check if equation trivially holds (by having the
            // same thing on both sides) or not (by having two distintict
            // string literals)
            app* equation_atom = ctx.mk_eq_atom(l, r);
            if (m.is_false(equation_atom)) {
                // if we have two distinct literals, we immediately stop by not allowing this equation
                add_axiom({mk_literal(m.mk_not(equation))});
            } else if (!m.is_true(equation_atom)) {
                // if equation is not trivially true, we add it for later check
                m_word_eq_todo.push_back({l, r});

                // Optimization: If equation holds, then the lengths of both sides must be the same.
                // We do this only if the equation (or its inverse) is already for sure relevant,
                // otherwise adding the axiom might make the equation relevant (even though it is not).
                // Used for quick check for arith solver, to immediately realise that sides cannot be
                // ever equal based on lengths.
                // This does NOT add the variables from the equation to len_vars.
                if (ctx.is_relevant(equation) || ctx.is_relevant(m.mk_eq(r, l))) {
                    literal l_eq_r = mk_literal(equation);    //mk_eq(l, r, false);
                    literal len_l_eq_len_r = mk_eq(m_util_s.str.mk_length(l), m_util_s.str.mk_length(r), false);
                    add_axiom({~l_eq_r, len_l_eq_len_r});
                }
            }
        }

        STRACE("str", tout << "new_eq: " << l <<  " = " << r << std::endl;);
    }

    void theory_str_noodler::new_diseq_eh(theory_var x, theory_var y) {
        // get the expressions for left and right side of disequation
        const expr_ref l{get_enode(x)->get_expr(), m};
        const expr_ref r{get_enode(y)->get_expr(), m};

        app* equation = m.mk_eq(l, r);
        app* disequation = m.mk_not(equation);

        // This is to handle the case containing ite inside disequations
        // TODO explain better
        if(!ctx.e_internalized(equation)) {
            STRACE("str", tout << "relevanting: " << mk_pp(disequation, m) << std::endl;);
            ctx.mark_as_relevant(disequation);
        }
        ctx.internalize(disequation, false);

        if(m_util_s.is_re(l) && m_util_s.is_re(r)) { // language disequation
            m_lang_diseq_todo.push_back({l, r});
        } else { // word disequation
            // mk_eq_atom can check if equation trivially holds (by having the
            // same thing on both sides) or not (by having two distintict
            // string literals)
            app* equation_atom = ctx.mk_eq_atom(l, r);
            if (m.is_true(equation_atom)) {
                // if equation trivially holds (i.e. this disequation does not),
                // we immediately stop by always forcing it
                add_axiom({mk_literal(equation)});
            } else if (!m.is_false(equation_atom)) {
                // if equation is not trivially false, we add it for later check
                m_word_diseq_todo.push_back({l, r});
            }
        }

        STRACE("str",
            tout << ctx.find_assignment(equation) << " " << ctx.find_assignment(disequation) << std::endl
                 << "new_diseq: " << l << " != " << r
                 << " @" << m_scope_level<< " " << ctx.get_bool_var(equation) << " "
                 << ctx.is_relevant(disequation) << ":" << ctx.is_relevant(equation) << std::endl;
        );
    }

    bool theory_str_noodler::can_propagate() {
        return false;
    }

    void theory_str_noodler::propagate() {
        // STRACE("str", out << "o propagate" << '\n';);

        // for(const expr_ref& ex : this->len_state_axioms)
        //     add_axiom(ex);
    }

    void theory_str_noodler::push_scope_eh() {
        m_scope_level += 1;
        m_word_eq_todo.push_scope();
        m_lang_eq_todo.push_scope();
        m_lang_diseq_todo.push_scope();
        m_word_diseq_todo.push_scope();
        m_membership_todo.push_scope();
        m_not_contains_todo.push_scope();
        STRACE("str", tout << "push_scope: " << m_scope_level << '\n';);
    }

    void theory_str_noodler::pop_scope_eh(const unsigned num_scopes) {
        // remove all axiomatized terms
        axiomatized_terms.reset();
        m_scope_level -= num_scopes;
        m_word_eq_todo.pop_scope(num_scopes);
        m_lang_eq_todo.pop_scope(num_scopes);
        m_lang_diseq_todo.pop_scope(num_scopes);
        m_word_diseq_todo.pop_scope(num_scopes);
        m_membership_todo.pop_scope(num_scopes);
        m_not_contains_todo.pop_scope(num_scopes);
        m_rewrite.reset();
        STRACE("str",
            tout << "pop_scope: " << num_scopes << " (back to level " << m_scope_level << ")\n";);
    }

    void theory_str_noodler::reset_eh() {
        // FIXME should here be something?
        STRACE("str", tout << "reset" << '\n';);
    }

    void theory_str_noodler::remove_irrelevant_constr() {
        STRACE("str", tout << "Remove irrevelant" << std::endl);

        this->m_word_eq_todo_rel.clear();
        this->m_word_diseq_todo_rel.clear();
        this->m_membership_todo_rel.clear();
        this->m_lang_eq_or_diseq_todo_rel.clear();
        this->m_not_contains_todo_rel.clear();

        for (const auto& we : m_word_eq_todo) {
            app_ref eq(m.mk_eq(we.first, we.second), m);
            app_ref eq_rev(m.mk_eq(we.second, we.first), m);

            STRACE("str",
                tout << "  Eq " << mk_pp(eq.get(), m) << " is " << (ctx.is_relevant(eq.get()) ? "" : "not ") << "relevant"
                     << " with assignment " << ctx.find_assignment(eq.get())
                     << " and its reverse is " << (ctx.is_relevant(eq_rev.get()) ? "" : "not ") << "relevant" << std::endl;
            );
            
            // check if equation or its reverse are relevant (we check reverse to be safe) and...
            if((ctx.is_relevant(eq.get()) || ctx.is_relevant(eq_rev.get())) &&
               // ...neither equation nor its reverse are saved as relevant yet
               !this->m_word_eq_todo_rel.contains(we) && !this->m_word_eq_todo_rel.contains({we.second, we.first})
               ) {
                // save it as relevant
                this->m_word_eq_todo_rel.push_back(we);
            }
        }

        for (const auto& wd : m_word_diseq_todo) {
            app_ref dis(m.mk_not(m.mk_eq(wd.first, wd.second)), m);
            app_ref dis_rev(m.mk_not(m.mk_eq(wd.second, wd.first)), m);

            STRACE("str",
                tout << "  Diseq " << mk_pp(dis.get(), m) << " is " << (ctx.is_relevant(dis.get()) ? "" : "not ") << "relevant"
                     << " with assignment " << ctx.find_assignment(dis.get())
                     << " and its reverse is " << (ctx.is_relevant(dis_rev.get()) ? "" : "not ") << "relevant" << std::endl;
            );
            
            // check if disequation or its reverse are relevant (we check reverse to be safe) and...
            if((ctx.is_relevant(dis.get()) || ctx.is_relevant(dis_rev.get())) &&
               // ...neither disequation nor its reverse are saved as relevant yet
               !this->m_word_diseq_todo_rel.contains(wd) && !this->m_word_diseq_todo_rel.contains({wd.second, wd.first})
               ) {
                // save it as relevant
                this->m_word_diseq_todo_rel.push_back(wd);
            }
        }

        for (const auto& memb : this->m_membership_todo) {
            app_ref memb_app(m_util_s.re.mk_in_re(std::get<0>(memb), std::get<1>(memb)), m);
            app_ref memb_app_orig(m_util_s.re.mk_in_re(std::get<0>(memb), std::get<1>(memb)), m);
            if(!std::get<2>(memb)){
                memb_app = m.mk_not(memb_app);

            }
            
            STRACE("str",
                tout << "  " << mk_pp(memb_app.get(), m) << " is " << (ctx.is_relevant(memb_app.get()) ? "" : "not ") << "relevant"
                     << " with assignment " << ctx.find_assignment(memb_app.get())
                     << ", " << mk_pp(memb_app_orig.get(), m) << " is " << (ctx.is_relevant(memb_app_orig.get()) ? "" : "not ") << "relevant"
                     << std::endl;
            );

            // check if membership (or if we have negation, its negated form) is relevant and...
            if((ctx.is_relevant(memb_app.get()) || ctx.is_relevant(memb_app_orig.get())) &&
               // this membership constraint is not added to relevant yet
               !this->m_membership_todo_rel.contains(memb)
               ) {
                this->m_membership_todo_rel.push_back(memb);
            }
        }

        // not contains
        for(const auto& not_con_pair: this->m_not_contains_todo) {
            app_ref con_expr(m_util_s.str.mk_contains(not_con_pair.first, not_con_pair.second), m);
            app_ref not_con_expr(m.mk_not(con_expr), m);

            STRACE("str",
                tout << "  NOT contains " << mk_pp(con_expr.get(), m) << " is " << (ctx.is_relevant(con_expr.get()) ? "" : "not ") << "relevant"
                     << " with assignment " << ctx.find_assignment(con_expr.get())
                     << ", " << mk_pp(not_con_expr.get(), m) << " is " << (ctx.is_relevant(not_con_expr.get()) ? "" : "not ") << "relevant"
                     << std::endl;
            );

            if((ctx.is_relevant(con_expr.get()) || ctx.is_relevant(not_con_expr.get())) && 
                !this->m_not_contains_todo_rel.contains(not_con_pair)) {
                this->m_not_contains_todo_rel.push_back(not_con_pair);
            }
        }

        // TODO check for relevancy of language (dis)equations, right now we assume everything is relevant
        for(const auto& le : m_lang_eq_todo) {
            this->m_lang_eq_or_diseq_todo_rel.push_back({le.first, le.second, true});
        }
        for(const auto& ld : m_lang_diseq_todo) {
            this->m_lang_eq_or_diseq_todo_rel.push_back({ld.first, ld.second, false});
        }
    }

    /**
     * @brief Checks satisfiability of constraints in _todo member variables (e.g. m_word_eq_todo, m_membership_todo,...)
     * 
     * It follows these steps:
     *   1) Remove constraints that are not relevant for the solution, adding all relevant constraints to *_todo_rel, ending with
     *        - language equations and diseqations (m_lang_eq_or_diseq_todo_rel)
     *        - word equations and diseqations (m_word_eq_todo_rel and m_word_diseq_todo_rel)
     *        - membership constraints (m_membership_todo_rel)
     *        - not contains constraints (m_not_contains_todo, currently cannot be handled and we return unknown) 
     *   2) Check if all language eqations and disequations are true (the sides are given as regexes)
     *   3) Create the formula instance and automata assignment from word (dis)eqautions and membership constraints
     *   4) Check if it is satisfiable which consists of
     *        - preprocessing the formula (simplifying (dis)equations, reducing the number of variables etc.)
     *        - iteratively running the decision procedure until a satisfiable solution and length constraint is found or until
     *          it finishes wihtout result
     */
    final_check_status theory_str_noodler::final_check_eh() {
        TRACE("str", tout << "final_check starts" << std::endl;);

        remove_irrelevant_constr();

        STRACE("str",
            tout << "Relevant predicates:" << std::endl;
            tout << "  eqs(" << this->m_word_eq_todo_rel.size() << "):" << std::endl;
            for (const auto &we: this->m_word_eq_todo_rel) {
                tout << "    " << mk_pp(we.first, m) << " == " << mk_pp(we.second, m) << std::endl;
            }
            tout << "  diseqs(" << this->m_word_diseq_todo_rel.size() << "):" << std::endl;
            for (const auto &wd: this->m_word_diseq_todo_rel) {
                tout << "    " << mk_pp(wd.first, m) << " != " << mk_pp(wd.second, m) << std::endl;
            }
            tout << "  membs(" << this->m_membership_todo_rel.size() << "):" << std::endl;
            for (const auto &memb: this->m_membership_todo_rel) {
                tout << "    " << mk_pp(std::get<0>(memb), m) << (std::get<2>(memb) ? "" : " not") << " in " << mk_pp(std::get<1>(memb), m) << std::endl;
            }
            tout << "  lang (dis)eqs(" << this->m_lang_eq_or_diseq_todo_rel.size() << "):" << std::endl;
            for (const auto &led: this->m_lang_eq_or_diseq_todo_rel) {
                tout << "    " << mk_pp(std::get<0>(led), m) << (std::get<2>(led) ? " == " : " != ") << mk_pp(std::get<1>(led), m) << std::endl;
            }
            tout << "  not_contains(" << this->m_not_contains_todo_rel.size() << "):" << std::endl;
            for (const auto &notc: this->m_not_contains_todo_rel) {
                tout << "    " << mk_pp(notc.first, m) << "; " << mk_pp(notc.second, m) << std::endl;
            }
            tout << " conversions(" << this->m_conversion_todo.size() << "):" << std::endl;
            for (const auto &conv: this->m_conversion_todo) {
                tout << "    " << mk_pp(std::get<0>(conv), m) << " = " << get_conversion_name(std::get<2>(conv)) << "(" << mk_pp(std::get<1>(conv), m) << ")" << std::endl;
            }
        );

        bool contains_word_equations = !this->m_word_eq_todo_rel.empty();
        bool contains_word_disequations = !this->m_word_diseq_todo_rel.empty();
        bool contains_conversions = !this->m_conversion_todo.empty();

        // Solve Language (dis)equations
        if (!solve_lang_eqs_diseqs()) {
            // one of the (dis)equations is unsat
            return FC_CONTINUE;
        }

        /***************************** SOLVE WORD (DIS)EQUATIONS + REGULAR MEMBERSHIPS ******************************/

        // cache for storing already solved instances. For each instance we store the length formula obtained from the decision procedure.
        // if we get an instance that we have already solved, we use this stored length formula (if we run the procedure 
        // we get the same formula up to alpha reduction).
        if(m_params.m_loop_protect) {
            expr_ref refine = construct_refinement();
            if(refine != nullptr) {
                bool found = false;
                /**
                 * Variable denoting that the only stored instance in @p axiomatized_instances was obtained by unsat from initial lengths. In that case 
                 * if we get SAT from lengths, we do not surely know if it is indeed sat and we need to call the decision procedure again (now it 
                 * should proceed to the main decision procedure and obtain lengths different from the initial assignment).
                 */
                bool init_only = true;
                expr_ref len_formula(this->m);

                for(const auto& pr : this->axiomatized_instances) {
                    if(pr.first == refine) {
                        len_formula = pr.second.lengths;
                        init_only = init_only && pr.second.initial_length;
                        found = true;

                        /**
                         * We need to force the SAT solver to find another solution, because adding block_curr_len(len_formula);
                         * is not sufficient for SAT solver to get another solution. We hence find unsat core of 
                         * the current assignment with the len_formula and add this unsat core as 
                         * a theory lemma.
                         */
                        STRACE("str", tout << "loop-protection: found " << std::endl;);
                        expr_ref unsat_core(m.mk_true(), m);
                        if(check_len_sat(len_formula, &unsat_core) == l_false) {
                            unsat_core = m.mk_not(unsat_core);
                            ctx.internalize(unsat_core.get(), true);
                            add_axiom({mk_literal(unsat_core)});
                            block_curr_len(len_formula, false);
                            STRACE("str", tout << "loop-protection: unsat " << std::endl;);
                            return FC_CONTINUE;
                        } 
                    }
                }
                if(found && !init_only) {
                    /**
                     * If all stored items are SAT and the lengths were obtained from the main decision 
                     * procedure --> it is safe to say SAT.
                     */
                    STRACE("str", tout << "loop-protection: sat " << std::endl;);
                    return FC_DONE;
                }
            }
        }

        // As a heuristic, for the case we have exactly one constraint, which is of type 'x notin RE', we use universality
        // checking instead of constructing the automaton for complement of RE. The complement can sometimes blow up, so
        // universality checking should be faster.
        if(this->m_membership_todo_rel.size() == 1 && !contains_word_equations && !contains_word_disequations && !contains_conversions && this->m_not_contains_todo_rel.size() == 0) {
            STRACE("str", tout << "Trying heuristic for the case we only have 'x (not)in RE'" << std::endl);
            const auto& reg_data = this->m_membership_todo_rel[0];
            // Heuristic: Get info about the regular expression. If the membership is negated and the regex is not universal for sure --> return FC_DONE.
            // If the membership is in the positive form and the regex is not empty --> regurn FC_DONE.
            regex::RegexInfo regInfo = regex::get_regex_info(to_app(std::get<1>(reg_data)), m_util_s, m);
            if(!std::get<2>(reg_data) && !this->len_vars.contains(std::get<0>(reg_data)) && regInfo.universal == l_false) {
                return FC_DONE;
            }
            if(std::get<2>(reg_data) && !this->len_vars.contains(std::get<0>(reg_data)) && regInfo.empty == l_false) {
                return FC_DONE;
            }
            if(!std::get<2>(reg_data) // membership is negated
                 && !this->len_vars.contains(std::get<0>(reg_data)) // x is not length variable
            ) {
                // start with minterm representing symbols not ocurring in the regex
                std::set<Mata::Symbol> symbols_in_regex{get_dummy_symbol()};
                extract_symbols(std::get<1>(reg_data), symbols_in_regex);

                Nfa nfa{ regex::conv_to_nfa(to_app(std::get<1>(reg_data)), m_util_s, m, symbols_in_regex, false, false) };

                Mata::EnumAlphabet alph(symbols_in_regex.begin(), symbols_in_regex.end());
                Mata::Nfa::Nfa sigma_star = Mata::Nfa::Builder::create_sigma_star_nfa(&alph);

                if(Mata::Nfa::are_equivalent(nfa, sigma_star)) {
                    // x should not belong in sigma*, so it is unsat
                    block_curr_len(expr_ref(this->m.mk_false(), this->m));
                    STRACE("str", tout << "Membership " << mk_pp(std::get<0>(reg_data), m) << " not in " << mk_pp(std::get<1>(reg_data), m) << " is unsat" << std::endl;);
                    return FC_CONTINUE;
                } else {
                    // otherwise x should not belong in some nfa that is not sigma*, so it is sat
                    return FC_DONE;
                }
            }
        }

        // Gather relevant word (dis)equations to noodler formula
        Formula instance = get_word_formula_from_relevant();
        STRACE("str",
            for(const auto& f : instance.get_predicates()) {
                tout << f.to_string() << std::endl;
            }
        );

        // Gather symbols from relevant (dis)equations and from regular expressions of relevant memberships
        std::set<Mata::Symbol> symbols_in_formula = get_symbols_from_relevant();

        // Create automata assignment for the formula
        AutAssignment aut_assignment{create_aut_assignment_for_formula(instance, symbols_in_formula)};

        std::vector<std::tuple<BasicTerm,BasicTerm,ConversionType>> conversions = get_conversions_as_basicterms(aut_assignment, symbols_in_formula);

        // Get the initial length vars that are needed here (i.e they are in aut_assignment)
        std::unordered_set<BasicTerm> init_length_sensitive_vars{ get_init_length_vars(aut_assignment) };

        // try underapproximation (if enabled) to solve
<<<<<<< HEAD
        if(m_params.m_underapproximation && solve_underapprox(instance, aut_assignment, init_length_sensitive_vars, conversions) == l_true) {
            STRACE("str", tout << "Underapprox sat" << std::endl;);
=======
        if(m_params.m_underapproximation && is_underapprox_suitable(instance, aut_assignment) && solve_underapprox(instance, aut_assignment, init_length_sensitive_vars) == l_true) {
            STRACE("str", tout << "underapprox sat \n";);
>>>>>>> 3887ccab
            return FC_DONE;
        }

        // try Nielsen transformation (if enabled) to solve
        /// FIXME: a better test for when to try nielsen might be needed
<<<<<<< HEAD
        if(m_params.m_try_nielsen && instance.is_quadratic() && this->m_membership_todo_rel.size() == 0 && this->m_not_contains_todo_rel.size() == 0) {
            STRACE("str", tout << "Trying nielsen" << std::endl);
=======
        if(m_params.m_try_nielsen && is_nielsen_suitable(instance)) {
>>>>>>> 3887ccab
            NielsenDecisionProcedure nproc(instance, aut_assignment, init_length_sensitive_vars, m_params);
            nproc.preprocess();
            expr_ref block_len(m.mk_false(), m);
            nproc.init_computation();
            while (true) {
                lbool result = nproc.compute_next_solution();
                if (result == l_true) {
                    expr_ref lengths = len_node_to_z3_formula(nproc.get_lengths());
                    if (check_len_sat(lengths) == l_true) {
                        return FC_DONE;
                    } else {
                        STRACE("str", tout << "nielsen len unsat" <<  mk_pp(lengths, m) << std::endl;);
                        block_len = m.mk_or(block_len, lengths);
                    }
                } else if (result == l_false) {
                    // we did not find a solution (with satisfiable length constraints)
                    // we need to block current assignment
                    block_curr_len(block_len);
                    return FC_CONTINUE;
                } else {
                    // we could not decide if there is solution, continue with noodler decision procedure
                    break;
                }
            }
        }

        DecisionProcedure dec_proc = DecisionProcedure{ instance, aut_assignment, init_length_sensitive_vars, m_params, conversions };

        STRACE("str", tout << "Starting preprocessing" << std::endl);
        lbool result = dec_proc.preprocess(PreprocessType::PLAIN, this->var_eqs.get_equivalence_bt());
        if (result == l_false) {
            STRACE("str", tout << "Unsat from preprocessing" << std::endl);
            block_curr_len(expr_ref(m.mk_false(), m), false, true); // we do not store for loop protection
            return FC_CONTINUE;
        } // we do not check for l_true, because we will get it in get_another_solution() anyway TODO: should we check?

        // it is possible that the arithmetic formula becomes unsatisfiable already by adding the (underapproximating)
        // length constraints from initial assignment
        expr_ref lengths = len_node_to_z3_formula(dec_proc.get_initial_lengths());
        if(check_len_sat(lengths) == l_false) {
            STRACE("str", tout << "Unsat from initial lengths" << std::endl);
            block_curr_len(lengths, true, true);
            return FC_CONTINUE;
        }

        STRACE("str", tout << "Starting main decision procedure" << std::endl);
        dec_proc.init_computation();

        expr_ref block_len(m.mk_false(), m);
        while (true) {
            result = dec_proc.compute_next_solution();
            if (result == l_true) {
                lengths = len_node_to_z3_formula(dec_proc.get_lengths());
                if (check_len_sat(lengths) == l_true) {
                    STRACE("str", tout << "len sat " << mk_pp(lengths, m) << std::endl;);
                    return FC_DONE;
                } else {
                    STRACE("str", tout << "len unsat " <<  mk_pp(lengths, m) << std::endl;);
                    block_len = m.mk_or(block_len, lengths);
                }
            } else if (result == l_false) {
                // we did not find a solution (with satisfiable length constraints)
                // we need to block current assignment
                STRACE("str", tout << "assignment unsat " << mk_pp(block_len, m) << std::endl;);
                if(m.is_false(block_len)) {
                    block_curr_len(block_len, false, true);
                } else {
                    block_curr_len(block_len);
                }
                return FC_CONTINUE;
            } else {
                // we could not decide if there is solution, let's just give up
                STRACE("str", tout << "giving up" << std::endl);
                return FC_GIVEUP;
            }
        }
    }

    model_value_proc *theory_str_noodler::mk_value(enode *const n, model_generator &mg) {
        app *const tgt = n->get_expr();
        (void) m;
        STRACE("str", tout << "mk_value: sort is " << mk_pp(tgt->get_sort(), m) << ", "
                           << mk_pp(tgt, m) << '\n';);
        return alloc(expr_wrapper_proc, tgt);
    }

    void theory_str_noodler::init_model(model_generator &mg) {
        STRACE("str", tout << "init_model\n";);
    }

    void theory_str_noodler::finalize_model(model_generator &mg) {
        STRACE("str", tout << "finalize_model\n";);
    }

    lbool theory_str_noodler::validate_unsat_core(expr_ref_vector &unsat_core) {
        return l_undef;
    }

    expr_ref theory_str_noodler::mk_sub(expr *a, expr *b) {
        ast_manager &m = get_manager();

        expr_ref result(m_util_a.mk_sub(a, b), m);
        m_rewrite(result);
        return result;
    }

    literal theory_str_noodler::mk_literal(expr *const e) {
        ast_manager &m = get_manager();
        context &ctx = get_context();
        expr_ref ex{e, m};
        // m_rewrite(ex);
        if (!ctx.e_internalized(ex)) {
            ctx.internalize(ex, false);
        }
        enode *const n = ctx.get_enode(ex);
        ctx.mark_as_relevant(n);
        return ctx.get_literal(ex);
    }

    bool_var theory_str_noodler::mk_bool_var(expr *const e) {
        ast_manager &m = get_manager();
        STRACE("str", tout << "mk_bool_var: " << mk_pp(e, m) << '\n';);
        if (!m.is_bool(e)) {
            return null_bool_var;
        }
        context &ctx = get_context();
        SASSERT(!ctx.b_internalized(e));
        const bool_var &bv = ctx.mk_bool_var(e);
        ctx.set_var_theory(bv, get_id());
        ctx.set_enode_flag(bv, true);
        return bv;
    }

    void theory_str_noodler::add_axiom(expr *const e) {
        STRACE("str_axiom", tout << __LINE__ << " " << __FUNCTION__ << mk_pp(e, get_manager()) << std::endl;);


        if (!axiomatized_terms.contains(e)) {
            axiomatized_terms.insert(e);
            if (e == nullptr || get_manager().is_true(e)) return;
//        string_theory_propagation(e);
            context &ctx = get_context();
//        SASSERT(!ctx.b_internalized(e));
            if (!ctx.b_internalized(e)) {
                ctx.internalize(e, false);
            }
            ctx.internalize(e, false);
            literal l{ctx.get_literal(e)};
            ctx.mark_as_relevant(l);
            ctx.mk_th_axiom(get_id(), 1, &l);
            STRACE("str", ctx.display_literal_verbose(tout << "[Assert_e]\n", l) << '\n';);
        } else {
            //STRACE("str", tout << __LINE__ << " " << __FUNCTION__ << "already contains " << mk_pp(e, m) << std::endl;);
        }
    }

    void theory_str_noodler::add_axiom(std::vector<literal> ls) {
        STRACE("str", tout << __LINE__ << " enter " << __FUNCTION__ << std::endl;);
        context &ctx = get_context();
        literal_vector lv;
        for (const auto &l : ls) {
            if (l != null_literal && l != false_literal) {
                ctx.mark_as_relevant(l);
                lv.push_back(l);
            }
        }
        ctx.mk_th_axiom(get_id(), lv, lv.size());
        STRACE("str_axiom", ctx.display_literals_verbose(tout << "[Assert_c]\n", lv) << '\n';);
        STRACE("str", tout << __LINE__ << " leave " << __FUNCTION__ << std::endl;);
    }

    /**
     * @brief Handle str.at(s,i)
     *
     * Translates to the following theory axioms:
     * 0 <= i < |s| -> s = xvy
     * 0 <= i < |s| -> v in re.allchar
     * 0 <= i < |s| -> |x| = i
     * i < 0 -> v = eps
     * i >= |s| -> v = eps
     *
     * We store
     * str.at(s,i) = v
     *
     * @param e str.at(s, i)
     */
    void theory_str_noodler::handle_char_at(expr *e) {
        STRACE("str", tout << "handle-charat: " << mk_pp(e, m) << '\n';);
        if (axiomatized_persist_terms.contains(e))
            return;

        axiomatized_persist_terms.insert(e);
        ast_manager &m = get_manager();
        expr *s = nullptr, *i = nullptr, *res = nullptr;
        VERIFY(m_util_s.str.is_at(e, s, i));

        expr_ref fresh = mk_str_var_fresh("at");
        expr_ref re(m_util_s.re.mk_in_re(fresh, m_util_s.re.mk_full_char(nullptr)), m);
        expr_ref zero(m_util_a.mk_int(0), m);
        literal i_ge_0 = mk_literal(m_util_a.mk_ge(i, zero));
        literal i_ge_len_s = mk_literal(m_util_a.mk_ge(mk_sub(i, m_util_s.str.mk_length(s)), zero));
        expr_ref emp(m_util_s.str.mk_empty(e->get_sort()), m);

        rational r;
        if(m_util_a.is_numeral(i, r)) {
            int val = r.get_int32();

            expr_ref y = mk_str_var_fresh("at_right");

            for(int j = val; j >= 0; j--) {
                y = m_util_s.str.mk_concat(m_util_s.str.mk_at(s, m_util_a.mk_int(j)), y);
            }
            string_theory_propagation(y);

            add_axiom({i_ge_len_s, mk_eq(s, y, false)});
            add_axiom({i_ge_len_s, mk_literal(re)});
            add_axiom({i_ge_len_s, mk_eq(m_util_a.mk_int(1), m_util_s.str.mk_length(fresh), false) });
            add_axiom({mk_eq(fresh, e, false)});
            add_axiom({i_ge_0, mk_eq(fresh, emp, false)});
            add_axiom({~i_ge_len_s, mk_eq(fresh, emp, false)});

            predicate_replace.insert(e, fresh.get());
            return;
        }
        if(util::is_len_sub(i, s, m, m_util_s, m_util_a, res) && m_util_a.is_numeral(res, r)) {
            int val = r.get_int32();

            expr_ref y = mk_str_var_fresh("at_left");

            for(int j = val; j < 0; j++) {
                y = m_util_s.str.mk_concat(y, m_util_s.str.mk_at(s, m_util_a.mk_add(m_util_a.mk_int(j), m_util_s.str.mk_length(s))));
            }
            string_theory_propagation(y);

            add_axiom({~i_ge_0, mk_eq(s, y, false)});
            add_axiom({~i_ge_0, mk_eq(m_util_a.mk_int(1), m_util_s.str.mk_length(fresh), false) });
            add_axiom({mk_eq(fresh, e, false)});
            add_axiom({~i_ge_0, mk_literal(re)});
            add_axiom({i_ge_0, mk_eq(fresh, emp, false)});

            predicate_replace.insert(e, fresh.get());
            return;
        }

        expr_ref one(m_util_a.mk_int(1), m);
        expr_ref x = mk_str_var_fresh("at_left");
        expr_ref y = mk_str_var_fresh("at_right");
        expr_ref xey(m_util_s.str.mk_concat(x, m_util_s.str.mk_concat(fresh, y)), m);
        string_theory_propagation(xey);

        expr_ref len_x(m_util_s.str.mk_length(x), m);
 
        add_axiom({~i_ge_0, i_ge_len_s, mk_eq(s, xey, false)});
        add_axiom({~i_ge_0, i_ge_len_s, mk_eq(one, m_util_s.str.mk_length(fresh), false)});
        add_axiom({~i_ge_0, i_ge_len_s, mk_literal(re)});
        add_axiom({~i_ge_0, i_ge_len_s, mk_eq(i, len_x, false)});
        add_axiom({i_ge_0, mk_eq(fresh, emp, false)});
        add_axiom({~i_ge_len_s, mk_eq(fresh, emp, false)});
        add_axiom({mk_eq(fresh, e, false)});

        // add the replacement charat -> v
        predicate_replace.insert(e, fresh.get());
        // update length variables
        util::get_str_variables(s, this->m_util_s, m, this->len_vars, &this->predicate_replace);
        this->len_vars.insert(x);
    }

    void theory_str_noodler::handle_substr_int(expr *e) {
        expr *s = nullptr, *i = nullptr, *l = nullptr;
        VERIFY(m_util_s.str.is_extract(e, s, i, l));

        rational r;
        if(!m_util_a.is_numeral(i, r)) {
            return;
        }

        expr_ref ls(m_util_s.str.mk_length(s), m);
        expr_ref ls_minus_i_l(mk_sub(mk_sub(ls, i), l), m);
        expr_ref zero(m_util_a.mk_int(0), m);
        expr_ref eps(m_util_s.str.mk_string(""), m);

        literal i_ge_0 = mk_literal(m_util_a.mk_ge(i, zero));
        literal ls_le_i = mk_literal(m_util_a.mk_le(mk_sub(i, ls), zero));
        literal li_ge_ls = mk_literal(m_util_a.mk_ge(ls_minus_i_l, zero));
        literal l_ge_zero = mk_literal(m_util_a.mk_ge(l, zero));
        literal ls_le_0 = mk_literal(m_util_a.mk_le(ls, zero));

        expr_ref x(m_util_s.str.mk_string(""), m);
        expr_ref v = mk_str_var_fresh("substr");

        int val = r.get_int32();
        for(int v = 0; v < val; v++) {
            expr_ref var = mk_str_var_fresh("pre_substr");
            expr_ref re(m_util_s.re.mk_in_re(var, m_util_s.re.mk_full_char(nullptr)), m);
            x = m_util_s.str.mk_concat(x, var);
            add_axiom({~i_ge_0, ~ls_le_i, mk_literal(re)});
            add_axiom({~i_ge_0, ~ls_le_i, mk_eq(m_util_s.str.mk_length(var), m_util_a.mk_int(1), false)});
        }

        expr_ref le(m_util_s.str.mk_length(v), m);
        expr_ref y = mk_str_var_fresh("post_substr");
        expr_ref xe(m_util_s.str.mk_concat(x, v), m);
        expr_ref xey(m_util_s.str.mk_concat(x, v, y), m);
        
        rational rl;
        expr * num_len;
        if(m_util_a.is_numeral(l, rl)) {
            int lval = rl.get_int32();
            expr_ref substr_re(m);
            for(int i = 0; i < lval; i++) {
                if(substr_re == nullptr) {
                    substr_re = m_util_s.re.mk_full_char(nullptr);
                } else {
                    substr_re = m_util_s.re.mk_concat(substr_re, m_util_s.re.mk_full_char(nullptr));
                }  
            }
            expr_ref substr_in(m_util_s.re.mk_in_re(v, substr_re), m);

            // 0 <= i <= |s| && 0 <= l <= |s| - i -> |v| in substr_re
            add_axiom({~i_ge_0, ~ls_le_i, ~l_ge_zero, ~li_ge_ls, mk_eq(le, l, false)});
            add_axiom({~i_ge_0, ~ls_le_i, ~l_ge_zero, ~li_ge_ls, mk_literal(substr_in)});
            // 0 <= i <= |s| && |s| < l + i  -> s = x.v
            add_axiom({~i_ge_0, ~ls_le_i, li_ge_ls, mk_eq(xe, s, false)});
        } else if(util::is_len_sub(l, s, m, m_util_s, m_util_a, num_len) && m_util_a.is_numeral(num_len, rl) && rl == r) {
            xe = expr_ref(m_util_s.str.mk_concat(x, v), m);
            xey = expr_ref(m_util_s.str.mk_concat(x, v), m);
        } else {
            // 0 <= i <= |s| && 0 <= l <= |s| - i -> |v| = l
             add_axiom({~i_ge_0, ~ls_le_i, ~l_ge_zero, ~li_ge_ls, mk_eq(le, l, false)});
             // 0 <= i <= |s| && |s| < l + i  -> |v| = |s| - i
             add_axiom({~i_ge_0, ~ls_le_i, li_ge_ls, mk_eq(le, mk_sub(ls, i), false)});
             this->len_vars.insert(v);
        }

        string_theory_propagation(xe);
        string_theory_propagation(xey);
        // 0 <= i <= |s| -> xvy = s
        add_axiom({~i_ge_0, ~ls_le_i, mk_eq(xey, s, false)});
        // 0 <= i <= |s| && 0 <= l <= |s| - i -> |v| = l
        add_axiom({~i_ge_0, ~ls_le_i, ~l_ge_zero, ~li_ge_ls, mk_eq(le, l, false)});
        // 0 <= i <= |s| && l < 0 -> v = eps
        add_axiom({~i_ge_0, ~ls_le_i, l_ge_zero, mk_eq(v, eps, false)});
        // i < 0 -> v = eps
        add_axiom({i_ge_0, mk_eq(v, eps, false)});
        // not(0 <= l <= |s| - i) -> v = eps
        add_axiom({ls_le_i, mk_eq(v, eps, false)});
        // i > |s| -> v = eps
        add_axiom({~ls_le_0, mk_eq(v, eps, false)});
        // substr(s, i, n) = v
        add_axiom({mk_eq(v, e, false)});

        // add the replacement substr -> v
        this->predicate_replace.insert(e, v.get());
        // update length variables
        util::get_str_variables(s, this->m_util_s, m, this->len_vars);
        // add length |v| = l. This is not true entirely, because there could be a case that v = eps. 
        // but this case is handled by epsilon propagation preprocessing (this variable will not in the system
        // after that)
        this->var_eqs.add(expr_ref(l, m), v);
    }

    /**
     * @brief Handle str.substr(s,i,l)
     *
     * Translates to the following theory axioms:
     * 0 <= i <= |s| -> x.v.y = s
     * 0 <= i <= |s| -> |x| = i
     * 0 <= i <= |s| && 0 <= l <= |s| - i -> |v| = l
     * 0 <= i <= |s| && |s| < l + i  -> |v| = |s| - i
     * 0 <= i <= |s| && l < 0 -> v = eps
     * i < 0 -> v = eps
     * not(0 <= l <= |s| - i) -> v = eps
     * i > |s| -> v = eps
     *
     * We store
     * substr(s, i, n) = v
     *
     * @param e str.substr(s, i, l)
     */
    void theory_str_noodler::handle_substr(expr *e) {
        STRACE("str", tout << "handle-substr: " << mk_pp(e, m) << '\n';);
        if (axiomatized_persist_terms.contains(e))
            return;

        axiomatized_persist_terms.insert(e);

        ast_manager &m = get_manager();
        expr *s = nullptr, *i = nullptr, *l = nullptr;
        VERIFY(m_util_s.str.is_extract(e, s, i, l));

        expr_ref v = mk_str_var_fresh("substr");

        // Check if the substring is of the form str.substr x k 1 and rewrite to str.at x k
        rational num_l;
        if(m_util_a.is_numeral(l, num_l) && num_l == 1) {
            expr_ref at(m_util_s.str.mk_at(s, i), m);
            add_axiom({mk_eq(v, e, false)});
            add_axiom({mk_eq(v, at, false)});
            this->predicate_replace.insert(e, v.get());
            return;
        }

        // check the form str.substr "B" i l
        zstring str_s;
        if(m_util_s.str.is_string(s, str_s) && str_s.length() == 1) {
            expr_ref zero(m_util_a.mk_int(0), m);
            expr_ref one(m_util_a.mk_int(1), m);
            expr_ref eps(m_util_s.str.mk_string(""), m);

            literal i_eq_0 = mk_literal(m_util_a.mk_eq(i, zero));
            literal i_ge_0 = mk_literal(m_util_a.mk_ge(i, zero));
            literal l_eq_0 = mk_literal(m_util_a.mk_eq(l, zero));
            literal i_ge_1 = mk_literal(m_util_a.mk_ge(i, one));
            literal l_ge_1 = mk_literal(m_util_a.mk_ge(l, one));
            literal l_ge_0 = mk_literal(m_util_a.mk_ge(l, zero));

            // i < 0 -> v = eps
            add_axiom({i_ge_0, mk_eq(v, eps, false)});
            // l < 0 -> v = eps
            add_axiom({l_ge_0, mk_eq(v, eps, false)});
            // l >= 0 && i = 0 && i >= 1 -> v = eps
            add_axiom({~l_ge_0, ~i_eq_0, ~l_ge_1, mk_eq(v, s, false)});
            // l >= 0 && i >= 1 -> v = eps
            add_axiom({~l_ge_0, ~i_ge_1, mk_eq(v, eps, false)});
            // l >= 0 && i = 0 && l < 1 -> v = eps
            add_axiom({~l_ge_0, ~i_eq_0, l_ge_1, mk_eq(v, eps, false)});
            // substr(s, i, l) = v
            add_axiom({mk_eq(v, e, false)});
            this->predicate_replace.insert(e, v.get());
            return;
        }
        // check the form str.substr "" x y --> str.substr "" x y == ""
        if(m_util_s.str.is_string(s, str_s) && str_s.length() == 0) {
            expr_ref eps(m_util_s.str.mk_string(""), m);
            add_axiom({mk_eq(v, eps, false)});
            add_axiom({mk_eq(v, e, false)});
            this->predicate_replace.insert(e, v.get());
            return;
        }

        expr* num = nullptr;
        expr* pred = nullptr;
        rational r;
        if(m_util_a.is_numeral(i)) {
            handle_substr_int(e);
            return;
        }

        expr_ref post_bound(m_util_a.mk_ge(m_util_a.mk_add(i, l), m_util_s.str.mk_length(s)), m);
        m_rewrite(post_bound); // simplify

        expr_ref xvar = mk_str_var_fresh("pre_substr");
        expr_ref x = xvar;
        expr_ref y = mk_str_var_fresh("post_substr");

        // if i + l >= |s|, we can set post_substr to eps
        if(m.is_true(post_bound)) {
            y = expr_ref(m_util_s.str.mk_string(""), m);
        }
        std::vector<expr_ref> vars;
        // if i is of the form i = n + ...., create pre_substr . in_substr1 ... in_substrn to be x
        if(m_util_a.is_add(i, num, pred) && m_util_a.is_numeral(num, r)) {
            for(int i = 0; i < r.get_int32(); i++) {
                expr_ref fv = mk_str_var_fresh("in_substr");
                x = m_util_s.str.mk_concat(x, fv);
                vars.push_back(fv);
            }    
        }
        expr_ref xe(m_util_s.str.mk_concat(x, v), m);
        expr_ref xey(m_util_s.str.mk_concat(x, v, y), m);

       
        expr_ref ls(m_util_s.str.mk_length(s), m);
        expr_ref lx(m_util_s.str.mk_length(x), m);
        expr_ref le(m_util_s.str.mk_length(v), m);
        expr_ref ls_minus_i_l(mk_sub(mk_sub(ls, i), l), m);

        expr_ref zero(m_util_a.mk_int(0), m);
        expr_ref eps(m_util_s.str.mk_string(""), m);

        literal i_ge_0 = mk_literal(m_util_a.mk_ge(i, zero));
        literal ls_le_i = mk_literal(m_util_a.mk_le(mk_sub(i, ls), zero));
        literal li_ge_ls = mk_literal(m_util_a.mk_ge(ls_minus_i_l, zero));
        literal l_ge_zero = mk_literal(m_util_a.mk_ge(l, zero));
        literal ls_le_0 = mk_literal(m_util_a.mk_le(ls, zero));

        string_theory_propagation(xe);
        string_theory_propagation(xey);

        // create axioms in_substri is Sigma
        for(const expr_ref& val : vars) {
            expr_ref re(m_util_s.re.mk_in_re(val, m_util_s.re.mk_full_char(nullptr)), m);
            literal pred_ge = mk_literal(m_util_a.mk_ge(pred, m_util_a.mk_int(0)));
            add_axiom({~i_ge_0, ~ls_le_i, ~pred_ge, mk_literal(re)});
            add_axiom({~i_ge_0, ~ls_le_i, ~pred_ge, mk_eq(m_util_s.str.mk_length(val), m_util_a.mk_int(1), false)});
        }
        // 0 <= i <= |s| -> xvy = s
        add_axiom({~i_ge_0, ~ls_le_i, mk_eq(xey, s, false)});
        // 0 <= i <= |s| -> |x| = i
        add_axiom({~i_ge_0, ~ls_le_i, mk_eq(lx, i, false)});
        // 0 <= i <= |s| && 0 <= l <= |s| - i -> |v| = l
        add_axiom({~i_ge_0, ~ls_le_i, ~l_ge_zero, ~li_ge_ls, mk_eq(le, l, false)});
        // 0 <= i <= |s| && |s| < l + i  -> |v| = |s| - i
        add_axiom({~i_ge_0, ~ls_le_i, li_ge_ls, mk_eq(le, mk_sub(ls, i), false)});
        // 0 <= i <= |s| && l < 0 -> v = eps
        add_axiom({~i_ge_0, ~ls_le_i, l_ge_zero, mk_eq(v, eps, false)});
        // i < 0 -> v = eps
        add_axiom({i_ge_0, mk_eq(v, eps, false)});
        // not(0 <= l <= |s| - i) -> v = eps
        add_axiom({ls_le_i, mk_eq(v, eps, false)});
        // i > |s| -> v = eps
        add_axiom({~ls_le_0, mk_eq(v, eps, false)});
        // substr(s, i, n) = v
        add_axiom({mk_eq(v, e, false)});

        // add the replacement substr -> v
        this->predicate_replace.insert(e, v.get());
        // update length variables
        util::get_str_variables(s, this->m_util_s, m, this->len_vars);
        this->len_vars.insert(v);
        if(vars.size() > 0) {
            this->var_eqs.add(expr_ref(pred, m), xvar);
            this->len_vars.insert(xvar);
        } else {
            this->var_eqs.add(expr_ref(i, m), x);
            this->len_vars.insert(x);
        }        
    }

    /**
     * @brief Handling of str.replace(a,s,t) = v ... a where to replace, s what to find, t replacement.
     * Translates to the following theory axioms:
     * replace(a,s,t) = v
     * a = eps && s != eps -> v = a
     * (not(contains(a,s))) -> v = a
     * s = eps -> v = t.a
     * contains(a,s) && a != eps && s != eps -> a = x.s.y
     * contains(a,s) && a != eps && s != eps -> v = x.t.y
     * tighttestprefix(s, x, not(contains(a,s) && a != eps && s != eps))
     *
     * @param r replace term
     */
    void theory_str_noodler::handle_replace(expr *r) {
        STRACE("str", tout << "handle-replace: " << mk_pp(r, m) << '\n';);

        if(axiomatized_persist_terms.contains(r))
            return;

        axiomatized_persist_terms.insert(r);
        context& ctx = get_context();
        expr* a = nullptr, *s = nullptr, *t = nullptr;
        VERIFY(m_util_s.str.is_replace(r, a, s, t));
        expr_ref v = mk_str_var_fresh("replace");
        expr_ref x = mk_str_var_fresh("replace_left");
        expr_ref y = mk_str_var_fresh("replace_right");
        expr_ref xty = mk_concat(x, mk_concat(t, y));
        expr_ref xsy = mk_concat(x, mk_concat(s, y));
        expr_ref eps(m_util_s.str.mk_string(""), m);
        literal a_emp = mk_eq_empty(a);
        literal s_emp = mk_eq_empty(s);

        zstring str_a;
        // str.replace "A" s t where a = "A"
        if(m_util_s.str.is_string(a, str_a) && str_a.length() == 1) {
            // s = emp -> v = t.a
            // NOTE: if we use ~s_emp, this diseqation does not become relevant
            add_axiom({mk_literal(m.mk_not(m.mk_eq(s, eps))), mk_eq(v, mk_concat(t, a),false)});
            // s = a -> v = t
            // NOTE: if we use ~mk_eq(s, a), this diseqation does not become relevant
            add_axiom({mk_literal(m.mk_not(m.mk_eq(s, a))), mk_eq(v, t,false)});
            // add_axiom({~mk_eq(s, a, false), mk_eq(v, t,false)});
            // s != eps && s != a -> v = a
            add_axiom({mk_eq(s, a, false), s_emp, mk_eq(v, a,false)});
            // replace(a,s,t) = v
            add_axiom({mk_eq(v, r, false)});
            predicate_replace.insert(r, v.get());
            return;
        // str.replace "" s t where a = ""
        } else if(m_util_s.str.is_string(a, str_a) && str_a.length() == 0) {
            // s = emp -> v = t.a
            add_axiom({mk_literal(m.mk_not(m.mk_eq(s, eps))), mk_eq(v,t,false)});
            // s = emp -> v = t.a
            add_axiom({s_emp, mk_eq_empty(v)});
            // replace(a,s,t) = v
            add_axiom({mk_eq(v, r, false)});
            predicate_replace.insert(r, v.get());
            return;
        }

        literal cnt = mk_literal(m_util_s.str.mk_contains(a, s));
        // replace(a,s,t) = v
        add_axiom({mk_eq(v, r, false)});
        // a = eps && s != eps -> v = a
        add_axiom({~a_emp, s_emp, mk_eq(v, a, false)});
        // (not(contains(a,s))) -> v = a
        add_axiom({cnt, mk_eq(v, a, false)});
        // s = eps -> v = t.a
        add_axiom({~s_emp, mk_eq(v, mk_concat(t, a),false)});
        // contains(a,s) && a != eps && s != eps -> a = x.s.y
        add_axiom({~cnt, a_emp, s_emp, mk_eq(a, xsy,false)});
        // contains(a,s) && a != eps && s != eps -> v = x.t.y
        add_axiom({~cnt, a_emp, s_emp, mk_eq(v, xty,false)});
        ctx.force_phase(cnt);
        // tighttestprefix(s, x, not(contains(a,s) && a != eps && s != eps))
        tightest_prefix(s, x, {~cnt, a_emp, s_emp});

        predicate_replace.insert(r, v.get());
    }

    /**
     * @brief Handling of str.indexof(t, s, offset) = indexof
     * Translates to the following theory axioms:
     * The case of offset = 0
     * not(contains(t,s)) -> indexof = -1
     * t = eps && s != eps -> indexof = -1
     * s = eps -> indexof = 0
     * contains(t, s) -> indexof >= 0
     * contains(t, s) && s != eps -> t = x.s.y
     * contains(t, s) && s != eps -> indexof = |x|
     * tightestprefix(s, x, not(contains(t, s) && s != eps))
     *
     * The case of offset > 0
     * not(contains(t,s)) -> indexof = -1
     * t = eps && s != eps -> indexof = -1
     * offset >= |t| && s != eps -> indexof = -1
     * offset > |t| -> indexof = -1
     * offset >= |t| && offset <= |t| && s = eps -> indexof = offset
     * offset >= 0 && offset < |t| -> t = xy
     * offset >= 0 && offset < |t| -> |x| = offset
     * offset >= 0 && offset < |t| && indexof(y,s,0) = -1 -> indexof = -1
     * offset >= 0 && offset < |t| && indexof(y,s,0) >= 0 -> offset + indexof(y,s,0) = indexof
     * offset < 0 -> indexof = -1
     *
     * @param i indexof term
     */
    void theory_str_noodler::handle_index_of(expr *i) {
        STRACE("str", tout << "handle-indexof: " << mk_pp(i, m) << '\n';);
        if(axiomatized_persist_terms.contains(i))
            return;

        axiomatized_persist_terms.insert(i);
        ast_manager &m = get_manager();
        expr *s = nullptr, *t = nullptr, *offset = nullptr;
        rational r;
        VERIFY(m_util_s.str.is_index(i, t, s) || m_util_s.str.is_index(i, t, s, offset));

        expr_ref minus_one(m_util_a.mk_int(-1), m);
        expr_ref zero(m_util_a.mk_int(0), m);
        literal cnt = mk_literal(m_util_s.str.mk_contains(t, s));

        literal i_eq_m1 = mk_eq(i, minus_one, false);
        literal i_eq_0 = mk_eq(i, zero, false);
        literal s_eq_empty = mk_eq_empty(s);
        literal t_eq_empty = mk_eq_empty(t);

        // not(contains(t,s)) -> indexof = -1
        add_axiom({cnt, i_eq_m1});
        // t = eps && s != eps -> indexof = -1
        add_axiom({~t_eq_empty, s_eq_empty, i_eq_m1});

        if (!offset || (m_util_a.is_numeral(offset, r) && r.is_zero())) {
            expr_ref x = mk_str_var_fresh("index_left");
            expr_ref y = mk_str_var_fresh("index_right");
            expr_ref xsy(m_util_s.str.mk_concat(x, s, y), m);
            string_theory_propagation(xsy);

            expr_ref lenx(m_util_s.str.mk_length(x), m);
            // s = eps -> indexof = 0
            add_axiom({~s_eq_empty, i_eq_0});
            // contains(t, s) -> indexof >= 0
            add_axiom({~cnt, mk_literal(m_util_a.mk_ge(i, zero))});
            // contains(t, s) && s != eps -> t = x.s.y
            add_axiom({~cnt, s_eq_empty, mk_eq(t, xsy, false)});
            // contains(t, s) && s != eps -> indexof = |x|
            add_axiom({~cnt, s_eq_empty, mk_eq(i, lenx, false)});
            // tightestprefix(s, x, not(contains(t, s) && s != eps))
            tightest_prefix(s, x, {~cnt, s_eq_empty});

            // update length variables
            this->len_vars.insert(x);
            this->var_eqs.add(expr_ref(i, m), x);

        } else {
            expr_ref len_t(m_util_s.str.mk_length(t), m);
            literal offset_ge_len = mk_literal(m_util_a.mk_ge(mk_sub(offset, len_t), zero));
            literal offset_le_len = mk_literal(m_util_a.mk_le(mk_sub(offset, len_t), zero));
            literal i_eq_offset = mk_eq(i, offset, false);
            // offset >= |t| && s != eps -> indexof = -1
            add_axiom({~offset_ge_len, s_eq_empty, i_eq_m1});
            // offset > |t| -> indexof = -1
            add_axiom({offset_le_len, i_eq_m1});
            // offset >= |t| && offset <= |t| && s = eps -> indexof = offset
            add_axiom({~offset_ge_len, ~offset_le_len, ~s_eq_empty, i_eq_offset});

            expr_ref x = mk_str_var_fresh("index_left_off");
            expr_ref y = mk_str_var_fresh("index_right_off");
            expr_ref xy(m_util_s.str.mk_concat(x, y), m);
            string_theory_propagation(xy);

            expr_ref indexof0(m_util_s.str.mk_index(y, s, zero), m);
            expr_ref offset_p_indexof0(m_util_a.mk_add(offset, indexof0), m);
            literal offset_ge_0 = mk_literal(m_util_a.mk_ge(offset, zero));
            // offset >= 0 && offset < |t| -> t = xy
            add_axiom({~offset_ge_0, offset_ge_len, mk_eq(t, xy, false)});
            // offset >= 0 && offset < |t| -> |x| = offset
            add_axiom({~offset_ge_0, offset_ge_len, mk_eq(m_util_s.str.mk_length(x), offset, false)});
            // offset >= 0 && offset < |t| && indexof(y,s,0) = -1 -> indexof = -1
            add_axiom({~offset_ge_0, offset_ge_len, ~mk_eq(indexof0, minus_one, false), i_eq_m1});
            // offset >= 0 && offset < |t| && indexof(y,s,0) >= 0 -> offset + indexof(y,s,0) = indexof
            add_axiom({~offset_ge_0, offset_ge_len, ~mk_literal(m_util_a.mk_ge(indexof0, zero)),
                            mk_eq(offset_p_indexof0, i, false)});
            // offset < 0 -> indexof = -1
            add_axiom({offset_ge_0, i_eq_m1});

            // update length variables
            util::get_str_variables(t, this->m_util_s, m, this->len_vars);
            this->len_vars.insert(x);
        }
    }

    void theory_str_noodler::tightest_prefix(expr* s, expr* x, std::vector<literal> neg_assumptions) {
        literal x_eq_emp = mk_eq_empty(x);

        zstring str;
        if (m_util_s.str.is_string(s, str)) {
            if (str.length() == 0) {
                // s == epsilon, i.e. we only need to add '(s = eps) && (x != eps) -> neg_assumptions'
                // where we know that (s = eps) is true
                neg_assumptions.push_back(x_eq_emp);
                add_axiom(neg_assumptions);
            } else {
                // s != epsilon, we only need 'not(s = eps) -> neg_assumptions || not(contains(x.s1, s))'
                // where s1=s[0:-2] and we know that not(s = eps) is true
                expr_ref s1(m_util_s.str.mk_string(str.extract(0, str.length()-1)), m);
                neg_assumptions.push_back(~mk_literal(m_util_s.str.mk_contains(mk_concat(x, s1), s)));
                add_axiom(neg_assumptions);
            }
        } else {
            // s is not string literal, we need to add all 4 theory axioms

            // we set (s = eps) for the first 3 theory axioms
            literal s_eq_emp = mk_eq_empty(s);
            neg_assumptions.push_back(s_eq_emp);

            // not(s = eps) -> neg_assumptions || s = s1.s2
            expr_ref s1 = mk_str_var_fresh("tightest_prefix_first");
            expr_ref s2 = mk_str_var_fresh("tightest_prefix_last");
            expr_ref s1s2 = mk_concat(s1, s2);
            neg_assumptions.push_back(mk_literal(m.mk_eq(s, s1s2)));
            add_axiom(neg_assumptions);

            // not(s = eps) -> neg_assumptions || s2 in re.allchar (is a single character)
            expr_ref re(m_util_s.re.mk_in_re(s2, m_util_s.re.mk_full_char(nullptr)), m);
            neg_assumptions.back() = mk_literal(re);
            add_axiom(neg_assumptions);

            // not(s = eps) -> neg_assumptions || not(contains(x.s1, s))
            neg_assumptions.back() = ~mk_literal(m_util_s.str.mk_contains(mk_concat(x, s1), s));
            add_axiom(neg_assumptions);

            // (s = eps) && (x != eps) -> neg_assumptions
            // we need to change (s = eps) to not(s = eps)
            neg_assumptions[neg_assumptions.size() - 2] = ~s_eq_emp;
            neg_assumptions.back() = x_eq_emp;
            add_axiom(neg_assumptions);
        }
    }

    expr_ref theory_str_noodler::mk_concat(expr* e1, expr* e2) {
        return expr_ref(m_util_s.str.mk_concat(e1, e2), m);
    }

    literal theory_str_noodler::mk_eq_empty(expr* _e) {
        context& ctx = get_context();
        expr_ref e(_e, m);
        SASSERT(m_util_s.is_seq(e));
        zstring s;
        if (m_util_s.str.is_empty(e)) {
            return true_literal;
        }
        expr_ref_vector concats(m);
        m_util_s.str.get_concat(e, concats);
        for (auto c : concats) {
            if (m_util_s.str.is_unit(c)) {
                return false_literal;
            }
            if (m_util_s.str.is_string(c, s) && s.length() > 0) {
                return false_literal;
            }
        }

        literal lit = mk_eq(e, m_util_s.str.mk_empty(e->get_sort()), false);
        ctx.mark_as_relevant(lit);
        return lit;
    }


    /**
     * @brief Handling of str.prefix(x, y) = e (x is a prefix of y)
     * Translates to the following theory axioms:
     * e -> y = x.v
     *
     * @param e prefix term
     */
    void theory_str_noodler::handle_prefix(expr *e) {
        if(axiomatized_persist_terms.contains(e))
            return;

        axiomatized_persist_terms.insert(e);
        ast_manager &m = get_manager();
        expr *x = nullptr, *y = nullptr;
        VERIFY(m_util_s.str.is_prefix(e, x, y));

        expr_ref fresh = mk_str_var_fresh("prefix");
        expr_ref xs(m_util_s.str.mk_concat(x, fresh), m);
        string_theory_propagation(xs);
        literal not_e = mk_literal(e);
        add_axiom({~not_e, mk_eq(y, xs, false)});
    }

    /**
     * @brief Handle not(prefix(x,y)); prefix(x,y) = @p e
     * Translates to the following theory axioms:
     * not(e) && |x| <= |y| -> x = p.mx.qx
     * not(e) && |x| <= |y| -> y = p.my.qy
     * not(e) && |x| <= |y| -> mx in re.allchar
     * not(e) && |x| <= |y| -> my in re.allchar
     * not(e) && |x| <= |y| -> mx != my
     *
     * @param e prefix term
     */
    void theory_str_noodler::handle_not_prefix(expr *e) {
        if(axiomatized_persist_terms.contains(m.mk_not(e)))
            return;

        axiomatized_persist_terms.insert(m.mk_not(e));
        ast_manager &m = get_manager();
        expr *x = nullptr, *y = nullptr;
        VERIFY(m_util_s.str.is_prefix(e, x, y));

        expr_ref p = mk_str_var_fresh("nprefix_left");
        expr_ref mx = mk_str_var_fresh("nprefix_midx");
        expr_ref my = mk_str_var_fresh("nprefix_midy");
        expr_ref qx = mk_str_var_fresh("nprefix_rightx");
        expr_ref qy = mk_str_var_fresh("nprefix_righty");

        expr_ref len_x_gt_len_y{m_util_a.mk_gt(m_util_a.mk_sub(m_util_s.str.mk_length(x),m_util_s.str.mk_length(y)), m_util_a.mk_int(0)),m};
        literal len_y_gt_len_x = mk_literal(len_x_gt_len_y);
        expr_ref pmx(m_util_s.str.mk_concat(p, mx), m);
        string_theory_propagation(pmx);
        expr_ref pmxqx(m_util_s.str.mk_concat(pmx, qx), m);
        string_theory_propagation(pmxqx);
        expr_ref pmy(m_util_s.str.mk_concat(p, my), m);
        string_theory_propagation(pmy);
        expr_ref pmyqy(m_util_s.str.mk_concat(pmy, qy), m);
        string_theory_propagation(pmyqy);

        literal x_eq_pmq = mk_eq(x,pmxqx,false);
        literal y_eq_pmq = mk_eq(y,pmyqy,false);
        literal eq_mx_my = mk_literal(m.mk_not(ctx.mk_eq_atom(mx,my)));

        expr_ref rex(m_util_s.re.mk_in_re(mx, m_util_s.re.mk_full_char(nullptr)), m);
        expr_ref rey(m_util_s.re.mk_in_re(my, m_util_s.re.mk_full_char(nullptr)), m);

        literal lit_e = mk_literal(e);
        // not(e) && |x| <= |y| -> x = p.mx.qx
        add_axiom({lit_e, len_y_gt_len_x, x_eq_pmq});
        // not(e) && |x| <= |y| -> y = p.my.qy
        add_axiom({lit_e, len_y_gt_len_x, y_eq_pmq});
        // not(e) && |x| <= |y| -> mx in re.allchar
        add_axiom({lit_e, len_y_gt_len_x, mk_literal(rex)});
        // not(e) && |x| <= |y| -> my in re.allchar
        add_axiom({lit_e, len_y_gt_len_x, mk_literal(rey)});
        // not(e) && |x| <= |y| -> mx != my
        add_axiom({lit_e, len_y_gt_len_x, eq_mx_my});

        // update length variables
        util::get_str_variables(x, this->m_util_s, m, this->len_vars, &this->predicate_replace);
        util::get_str_variables(y, this->m_util_s, m, this->len_vars, &this->predicate_replace);
    }

    /**
     * @brief Handling of str.suffix(x, y) = e (x is a suffix of y)
     * Translates to the following theory axioms:
     * e -> y = v.x
     *
     * @param e suffix term
     */
    void theory_str_noodler::handle_suffix(expr *e) {
        if(axiomatized_persist_terms.contains(e))
            return;

        axiomatized_persist_terms.insert(e);
        ast_manager &m = get_manager();
        expr *x = nullptr, *y = nullptr;
        VERIFY(m_util_s.str.is_suffix(e, x, y));

        expr_ref fresh = mk_str_var_fresh("suffix");
        expr_ref px(m_util_s.str.mk_concat(fresh, x), m);
        string_theory_propagation(px);
        literal not_e = mk_literal(e);
        add_axiom({~not_e, mk_eq(y, px, false)});
    }

    /**
     * @brief Handle not(suffix(x,y)); suffix(x,y) = @p e
     * Translates to the following theory axioms:
     * not(e) && |x| <= |y| -> x = px.mx.q
     * not(e) && |x| <= |y| -> y = py.my.q
     * not(e) && |x| <= |y| -> mx in re.allchar
     * not(e) && |x| <= |y| -> my in re.allchar
     * not(e) && |x| <= |y| -> mx != my
     *
     * @param e prefix term
     */
    void theory_str_noodler::handle_not_suffix(expr *e) {
        if(axiomatized_persist_terms.contains(m.mk_not(e)))
            return;

        axiomatized_persist_terms.insert(m.mk_not(e));
        ast_manager &m = get_manager();
        expr *x = nullptr, *y = nullptr;
        VERIFY(m_util_s.str.is_suffix(e, x, y));

        expr_ref q = mk_str_var_fresh("nsuffix_right");
        expr_ref mx = mk_str_var_fresh("nsuffix_midx");
        expr_ref my = mk_str_var_fresh("nsuffix_midy");
        expr_ref px = mk_str_var_fresh("nsuffix_leftx");
        expr_ref py = mk_str_var_fresh("nsuffix_lefty");

        expr_ref len_x_gt_len_y{m_util_a.mk_gt(m_util_a.mk_sub(m_util_s.str.mk_length(x),m_util_s.str.mk_length(y)), m_util_a.mk_int(0)),m};
        literal len_y_gt_len_x = mk_literal(len_x_gt_len_y);
        expr_ref pxmx(m_util_s.str.mk_concat(px, mx), m);
        string_theory_propagation(pxmx);
        expr_ref pxmxq(m_util_s.str.mk_concat(pxmx, q), m);
        string_theory_propagation(pxmxq);
        expr_ref pymy(m_util_s.str.mk_concat(py, my), m);
        string_theory_propagation(pymy);
        expr_ref pymyq(m_util_s.str.mk_concat(pymy, q), m);
        string_theory_propagation(pymyq);

        literal x_eq_pmq = mk_eq(x,pxmxq,false);
        literal y_eq_pmq = mk_eq(y,pymyq,false);
        literal eq_mx_my = mk_literal(m.mk_not(ctx.mk_eq_atom(mx,my)));
        literal lit_e = mk_literal(e);

        expr_ref rex(m_util_s.re.mk_in_re(mx, m_util_s.re.mk_full_char(nullptr)), m);
        expr_ref rey(m_util_s.re.mk_in_re(my, m_util_s.re.mk_full_char(nullptr)), m);

        // not(e) && |x| <= |y| -> x = px.mx.q
        add_axiom({lit_e, len_y_gt_len_x, x_eq_pmq});
        // not(e) && |x| <= |y| -> y = py.my.q
        add_axiom({lit_e, len_y_gt_len_x, y_eq_pmq});
        // not(e) && |x| <= |y| -> mx in re.allchar
        add_axiom({lit_e, len_y_gt_len_x, mk_literal(rex)});
        // not(e) && |x| <= |y| -> my in re.allchar
        add_axiom({lit_e, len_y_gt_len_x, mk_literal(rey)});
        // not(e) && |x| <= |y| -> mx != my
        add_axiom({lit_e, len_y_gt_len_x, eq_mx_my});

        // update length variables
        util::get_str_variables(x, this->m_util_s, m, this->len_vars, &this->predicate_replace);
        util::get_str_variables(y, this->m_util_s, m, this->len_vars, &this->predicate_replace);
    }

    /**
     * @brief Handle contains
     * Translates to the following theory axioms:
     * str.contains(x,y) -> x = pys
     *
     * @param e str.contains(x,y)
     */
    void theory_str_noodler::handle_contains(expr *e) {
        if(axiomatized_persist_terms.contains(e))
            return;

        axiomatized_persist_terms.insert(e);
        STRACE("str", tout  << "handle contains " << mk_pp(e, m) << std::endl;);
        ast_manager &m = get_manager();
        expr *x = nullptr, *y = nullptr;
        VERIFY(m_util_s.str.is_contains(e, x, y));
        expr_ref p = mk_str_var_fresh("contains_left");
        expr_ref s = mk_str_var_fresh("contains_right");
        expr_ref pys(m_util_s.str.mk_concat(m_util_s.str.mk_concat(p, y), s), m);

        string_theory_propagation(pys);
        literal not_e = mk_literal(mk_not({e, m}));
        add_axiom({not_e, mk_eq(x, pys, false)});
    }


    /**
     * @brief Heuristics for handling not contains: not(contains(s, t)).
     * So far only the case when t is a string literal is implemented.
     *
     * @param e contains term.
     */
    void theory_str_noodler::handle_not_contains(expr *e) {
        expr* cont = this->m.mk_not(e);
        expr *x = nullptr, *y = nullptr;
        VERIFY(m_util_s.str.is_contains(e, x, y));

        STRACE("str", tout  << "handle not(contains) " << mk_pp(e, m) << std::endl;);
        zstring s;
        if(m_util_s.str.is_string(y, s)) {
            // if(axiomatized_persist_terms.contains(cont))
            //     return;
            // axiomatized_persist_terms.insert(cont);

            expr_ref re(m_util_s.re.mk_in_re(x, m_util_s.re.mk_concat(m_util_s.re.mk_star(m_util_s.re.mk_full_char(nullptr)),
                m_util_s.re.mk_concat(m_util_s.re.mk_to_re(m_util_s.str.mk_string(s)),
                m_util_s.re.mk_star(m_util_s.re.mk_full_char(nullptr)))) ), m);
          
            add_axiom({mk_literal(e), ~mk_literal(re)});
            add_axiom({mk_literal(cont), mk_literal(re)});
        } else if(m_util_s.str.is_string(x, s) && s.length() == 1) { // special case for not(contains "A" t)
            expr_ref re(m_util_s.re.mk_in_re(x, m_util_s.re.mk_to_re(m_util_s.str.mk_string(s)) ), m);
            add_axiom({mk_literal(e), ~mk_literal(re)});
        }
    }

    /**
     * @brief Handler for assigning boolean value to the not(contains) predicate.
     * 
     * @param e Not contains predicate
     */
    void theory_str_noodler::assign_not_contains(expr *e) {
        expr* cont = this->m.mk_not(e);
        expr *x = nullptr, *y = nullptr;
        VERIFY(m_util_s.str.is_contains(e, x, y));
        STRACE("str", tout  << "assign not(contains) " << mk_pp(e, m) << std::endl;);

        zstring s;
        // not(contains) was not axiomatized in handle_not_contains
        if(!m_util_s.str.is_string(y) && !(m_util_s.str.is_string(x, s) && s.length() == 1)) {
            m_not_contains_todo.push_back({{x, m},{y, m}});
        }
    }

    void theory_str_noodler::handle_in_re(expr *const e, const bool is_true) {
        expr *s = nullptr, *re = nullptr;
        VERIFY(m_util_s.str.is_in_re(e, s, re));
        ast_manager& m = get_manager();
        STRACE("str", tout  << "handle_in_re " << mk_pp(e, m) << " " << is_true << std::endl;);

        app_ref re_constr(to_app(s), m);
        expr_ref re_atom(e, m);
        /// Check if @p re_constr is a simple variable. If not (it is, e.g., concatenation of string terms),
        /// this complex term T is replaced by a fresh variable X. The following axioms are hence added: X = T && X in RE.
        if(re_constr->get_num_args() != 0) {
            expr_ref var(m);
            if(this->predicate_replace.contains(re_constr)) {
                var = expr_ref(this->predicate_replace[re_constr], m);
            } else {
                var = mk_str_var_fresh("revar");
                this->predicate_replace.insert(re_constr.get(), var.get());
            }
            
            // app_ref fv(this->m_util_s.mk_skolem(this->m.mk_fresh_var_name(), 0, nullptr, this->m_util_s.mk_string_sort()), m);
            expr_ref eq_fv(mk_eq_atom(var.get(), s), m);
            expr_ref n_re(this->m_util_s.re.mk_in_re(var, re), m);
            expr_ref re_orig(e, m);

            // propagate_basic_string_axioms(ctx.get_enode(eq_fv));
            
            if(!is_true) {
                n_re = m.mk_not(n_re);
                re_orig = m.mk_not(re_orig);
            }
            add_axiom({mk_literal(eq_fv)});
            add_axiom({~mk_literal(re_orig), mk_literal(n_re)});
            
            re_constr = to_app(var); 
            re_atom = n_re;
        }

        expr_ref r{re, m};
        this->m_membership_todo.push_back(std::make_tuple(expr_ref(re_constr, m), r, is_true));
    }

    /**
     * @brief Handle is_digit
     * 
     * Translates into equivalence:
     * is_digit(s) <-> s \in [0-9]
     * 
     * @param e str.is_digit(s)
     * 
     * TODO: This probably makes is_digit always relevant.
     */
    void theory_str_noodler::handle_is_digit(expr *e) {
        if(axiomatized_persist_terms.contains(e))
            return;
        axiomatized_persist_terms.insert(e);

        expr *s = nullptr;
        VERIFY(m_util_s.str.is_is_digit(e, s));
        // s \in [0-9]
        expr *s_in_digit = m_util_s.re.mk_in_re(s, m_util_s.re.mk_range(m_util_s.str.mk_string("0"), m_util_s.str.mk_string("9")));
        // is_digit(s) -> s \in [0-9]
        add_axiom({~mk_literal(e), mk_literal(s_in_digit)});
        // ~is_digit(s) -> ~(s \in [0-9])
        add_axiom({mk_literal(e), ~mk_literal(s_in_digit)});
    }

    /**
     * @brief Handle to_code, from_code, to_int, from_int
     * 
     * Collects (and possibly creates) variables for the argument and result
     * of the term and puts them in m_conversion_todo.
     */
    void theory_str_noodler::handle_conversion(expr *e) {
        if(axiomatized_persist_terms.contains(e))
            return;
        axiomatized_persist_terms.insert(e);

        expr *s = nullptr;

        ConversionType type;
        std::string name_of_type;
        if (m_util_s.str.is_to_code(e, s)) {
            type = ConversionType::TO_CODE;
            name_of_type = "to_code";
        } else if (m_util_s.str.is_from_code(e, s)) {
            type = ConversionType::FROM_CODE;
            name_of_type = "from_code";
        } else if (m_util_s.str.is_stoi(e, s)) {
            type = ConversionType::TO_INT;
            name_of_type = "to_int";
        } else if (m_util_s.str.is_itos(e, s)) {
            type = ConversionType::FROM_INT;
            name_of_type = "from_int";
        } else {
            UNREACHABLE();
            return;
        }
        bool tranforming_from = (type == ConversionType::FROM_CODE || type == ConversionType::FROM_INT);

        // get the var for the argument
        expr_ref var_for_s(m);
        if (tranforming_from) {
            // for from_code and from_int, the argument has integer type, we create a new var for it
            var_for_s = mk_int_var_fresh(name_of_type + "_argument");
            // bit of a hack, we abuse var_name to save the predicate to which int var is mapped, because
            // using equation here did not work (lia solver ignored it)
            var_name.insert({util::get_variable_basic_term(var_for_s), expr_ref(s, m)});
        } else {
            // for to_code and to_int, the argument has string type, we have to find the variable for it
            if (m_util_s.str.is_string(s)) {
                // it seems that Z3 rewriter handles the case where we tranform from string literal, so this should be unreachable
                UNREACHABLE();
                return;
            } else if (util::is_str_variable(s, m_util_s)) {
                // we are converting directly from variable
                var_for_s = s;
            } else if(this->predicate_replace.contains(s)) {
                // argument is some function that already has a replacing variable
                var_for_s = this->predicate_replace[s];
            } else {
                // argument does not have a replacing variable (probably concatenation)
                // we need to create one
                var_for_s = mk_str_var_fresh(name_of_type + "_argument");
                add_axiom({mk_literal(m.mk_eq(s, var_for_s))});
                this->predicate_replace.insert(s, var_for_s);
            }
            // we need exact solution for the argument, so that we can compute
            // the arithmetic formula for the result in final_check_eh
            len_vars.insert(var_for_s);
        }

        // create var for the result
        expr_ref var_for_e(m);
        if (tranforming_from) {
            var_for_e = mk_str_var_fresh(name_of_type + "_result");
            add_axiom({mk_literal(m.mk_eq(var_for_e, e))});
            this->predicate_replace.insert(e, var_for_e);
            len_vars.insert(var_for_e); // dunno if this is needed
        } else {
            var_for_e = mk_int_var_fresh(name_of_type + "_result");
            // bit of a hack, we abuse var_name to save the predicate to which int var is mapped, because
            // using equation here did not work (lia solver ignored it)
            var_name.insert({util::get_variable_basic_term(var_for_e), expr_ref(e, m)});
        }

        // The range of from_* functions is bounded, we have to bound it also for the decision procedure

        if (type == ConversionType::FROM_CODE) {
            // the result of str.from_code can only be either a char representing the code value, or empty string (if argument is out of range of any code value)
            app *sigma_eps = m_util_s.re.mk_union(
                                            m_util_s.re.mk_epsilon(e->get_sort()),
                                            m_util_s.re.mk_full_char(nullptr)
                                        );
            add_axiom({mk_literal(m_util_s.re.mk_in_re(var_for_e, sigma_eps))});
        }

        if (type == ConversionType::FROM_INT) {
            // the result of str.from_int can only be either a decimal representation of a number without leading zeros, or empty string (if argument is negative)
            app *zero = m_util_s.re.mk_to_re(m_util_s.str.mk_string("0")); // if argument == 0, the result will be 0
            app *nums_without_zero = m_util_s.re.mk_concat(
                                            m_util_s.re.mk_plus(m_util_s.re.mk_range(m_util_s.str.mk_string("1"), m_util_s.str.mk_string("9"))),
                                            m_util_s.re.mk_star(m_util_s.re.mk_range(m_util_s.str.mk_string("0"), m_util_s.str.mk_string("9")))
                                        ); // if argument > 0, the result will be of form [1-9]+[0-9]*
            app *epsilon = m_util_s.re.mk_epsilon(e->get_sort()); // if argument < 0, the result is empty string
            add_axiom({mk_literal(m_util_s.re.mk_in_re(var_for_e, m_util_s.re.mk_union(m_util_s.re.mk_union(zero, nums_without_zero), epsilon)))});
        }

        // Add to todo
        m_conversion_todo.push_back({var_for_e, expr_ref(var_for_s, m), type});
    }

    void theory_str_noodler::set_conflict(const literal_vector& lv) {
        context& ctx = get_context();
        const auto& js = ext_theory_conflict_justification{
                get_id(), ctx, lv.size(), lv.data(), 0, nullptr, 0, nullptr};
        ctx.set_conflict(ctx.mk_justification(js));
        STRACE("str", ctx.display_literals_verbose(tout << "[Conflict]\n", lv) << '\n';);
    }

    expr_ref theory_str_noodler::construct_refinement() {
        context& ctx = get_context();

        ast_manager& m = get_manager();
        expr *refinement = nullptr;
        STRACE("str", tout << "[Refinement]\nformulas:\n";);
        for (const auto& we : this->m_word_eq_todo_rel) {
            // we create the equation according to we
            //expr *const e = m.mk_not(m.mk_eq(we.first, we.second));
            expr *const e = ctx.mk_eq_atom(we.first, we.second);
            refinement = refinement == nullptr ? e : m.mk_and(refinement, e);
        }

        literal_vector ls;
        for (const auto& wi : this->m_word_diseq_todo_rel) {
//            expr *const e = mk_eq_atom(wi.first, wi.second);
            expr_ref e(m.mk_not(ctx.mk_eq_atom(wi.first, wi.second)), m);
            // e might not be internalized
            if(!ctx.e_internalized(e)) {
                ctx.internalize(e, false);
            }
            refinement = refinement == nullptr ? e : m.mk_and(refinement, e);
            //STRACE("str", tout << wi.first << " != " << wi.second << " " << ctx.get_bool_var(e)<< '\n';);
        }

        for (const auto& in : this->m_membership_todo_rel) {
            app_ref in_app(m_util_s.re.mk_in_re(std::get<0>(in), std::get<1>(in)), m);
            if(!std::get<2>(in)){
                in_app = m.mk_not(in_app);
                if(!ctx.e_internalized(in_app)) {
                    ctx.internalize(in_app, false);
                }
            }
            refinement = refinement == nullptr ? in_app : m.mk_and(refinement, in_app);
            //STRACE("str", tout << wi.first << " != " << wi.second << '\n';);
        }

        return expr_ref(refinement, m);
    }

    expr_ref theory_str_noodler::mk_str_var_fresh(const std::string& name) {
        // TODO move the function from util completely here?
        return util::mk_str_var_fresh(name, m, m_util_s);
    }

    expr_ref theory_str_noodler::mk_int_var_fresh(const std::string& name) {
        // TODO move the function from util here?
        return util::mk_int_var_fresh(name, m, m_util_a);
    }

    expr_ref theory_str_noodler::len_node_to_z3_formula(const LenNode& len_formula) {
        return util::len_to_expr(
                len_formula,
                this->var_name,
                this->m, this->m_util_s, this->m_util_a );
    }
}<|MERGE_RESOLUTION|>--- conflicted
+++ resolved
@@ -886,24 +886,14 @@
         std::unordered_set<BasicTerm> init_length_sensitive_vars{ get_init_length_vars(aut_assignment) };
 
         // try underapproximation (if enabled) to solve
-<<<<<<< HEAD
-        if(m_params.m_underapproximation && solve_underapprox(instance, aut_assignment, init_length_sensitive_vars, conversions) == l_true) {
-            STRACE("str", tout << "Underapprox sat" << std::endl;);
-=======
-        if(m_params.m_underapproximation && is_underapprox_suitable(instance, aut_assignment) && solve_underapprox(instance, aut_assignment, init_length_sensitive_vars) == l_true) {
-            STRACE("str", tout << "underapprox sat \n";);
->>>>>>> 3887ccab
+        if(m_params.m_underapproximation && is_underapprox_suitable(instance, aut_assignment) && solve_underapprox(instance, aut_assignment, init_length_sensitive_vars, conversions) == l_true) {
+            STRACE("str", tout << "Sat from underapproximation" << std::endl;);
             return FC_DONE;
         }
 
         // try Nielsen transformation (if enabled) to solve
-        /// FIXME: a better test for when to try nielsen might be needed
-<<<<<<< HEAD
-        if(m_params.m_try_nielsen && instance.is_quadratic() && this->m_membership_todo_rel.size() == 0 && this->m_not_contains_todo_rel.size() == 0) {
+        if(m_params.m_try_nielsen && is_nielsen_suitable(instance)) {
             STRACE("str", tout << "Trying nielsen" << std::endl);
-=======
-        if(m_params.m_try_nielsen && is_nielsen_suitable(instance)) {
->>>>>>> 3887ccab
             NielsenDecisionProcedure nproc(instance, aut_assignment, init_length_sensitive_vars, m_params);
             nproc.preprocess();
             expr_ref block_len(m.mk_false(), m);
