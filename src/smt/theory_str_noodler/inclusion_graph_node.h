/**
 * @brief Create basic representation of an inclusion graph node.
 *
 * The inclusion graph node is represented as a predicate, represention an equation, inequation or another predicate
 *  such as contains, etc.
 * Each equation or inequation consists of a left and right side of the equation which hold a vector of basic equation
 *  terms.
 * Each term is of one of the following types:
 *     - Literal,
 *     - Variable, or
 *     - operation such as IndexOf, Length, etc.
 */

#ifndef Z3_INCLUSION_GRAPH_NODE_H
#define Z3_INCLUSION_GRAPH_NODE_H

#include <utility>
#include <vector>
#include <stdexcept>
#include <memory>
#include <cassert>
#include <unordered_map>
#include <string>
#include <string_view>
#include <set>
#include <unordered_set>
#include <iostream>

namespace smt::noodler {
    enum struct PredicateType {
        Default,
        Equation,
        Inequation,
        Contains,
        // TODO: Add additional predicate types.
    };

    [[nodiscard]] static std::string to_string(PredicateType predicate_type) {
        switch (predicate_type) {
            case PredicateType::Default:
                return "Default";
            case PredicateType::Equation:
                return "Equation";
            case PredicateType::Inequation:
                return "Inequation";
            case PredicateType::Contains:
                return "Contains";
        }

        throw std::runtime_error("Unhandled predicate type passed to to_string().");
    }

    enum struct BasicTermType {
        Variable,
        Literal,
        Length,
        Substring,
        IndexOf,
        // TODO: Add additional basic term types.
    };

    [[nodiscard]] static std::string to_string(BasicTermType term_type) {
        switch (term_type) {
            case BasicTermType::Variable:
                return "Variable";
            case BasicTermType::Literal:
                return "Literal";
            case BasicTermType::Length:
                return "Length";
            case BasicTermType::Substring:
                return "Substring";
            case BasicTermType::IndexOf:
                return "IndexOf";
        }

        throw std::runtime_error("Unhandled basic term type passed to to_string().");
    }

    class BasicTerm {
    public:
        explicit BasicTerm(BasicTermType type): type(type) {}
        BasicTerm(BasicTermType type, std::string_view name): type(type), name(name) {}

        [[nodiscard]] BasicTermType get_type() const { return type; }
        [[nodiscard]] bool is_variable() const { return type == BasicTermType::Variable; }
        [[nodiscard]] bool is_literal() const { return type == BasicTermType::Literal; }
        [[nodiscard]] bool is(BasicTermType term_type) const { return type == term_type; }

        [[nodiscard]] std::string get_name() const { return name; }
        void set_name(std::string_view new_name) { name = new_name; }

        [[nodiscard]] bool equals(const BasicTerm& other) const {
            return type == other.get_type() && name == other.get_name();
        }

        [[nodiscard]] std::string to_string() const;

        struct HashFunction {
            size_t operator() (const BasicTerm& basic_term) const {
                size_t row_hash = std::hash<BasicTermType>()(basic_term.type);
                size_t col_hash = std::hash<std::string>()(basic_term.name) << 1;
                return row_hash ^ col_hash;
            }
        };

    private:
        BasicTermType type;
        std::string name;
    }; // Class BasicTerm.

    [[nodiscard]] static std::string to_string(const BasicTerm& basic_term) {
        return basic_term.to_string();
    }

    static bool operator==(const BasicTerm& lhs, const BasicTerm& rhs) { return lhs.equals(rhs); }
    static bool operator!=(const BasicTerm& lhs, const BasicTerm& rhs) { return !(lhs == rhs); }
    static bool operator<(const BasicTerm& lhs, const BasicTerm& rhs) {
        if (lhs.get_type() < rhs.get_type()) {
            return true;
        } else if (lhs.get_type() > rhs.get_type()) {
            return false;
        }
        // Types are equal. Compare names.
        if (lhs.get_name() < rhs.get_name()) {
            return true;
        }
        return false;
    }
    static bool operator>(const BasicTerm& lhs, const BasicTerm& rhs) { return !(lhs < rhs); }

    class Predicate {
    public:
        enum struct EquationSideType {
            Left,
            Right,
        };

        Predicate() : type(PredicateType::Default) {}
        explicit Predicate(const PredicateType type): type(type) {
            if (is_equation() || is_inequation()) {
                params.resize(2);
                params.emplace_back();
                params.emplace_back();
            }
        }

        explicit Predicate(const PredicateType type, std::vector<std::vector<BasicTerm>> par): 
            type(type), 
            params(par) 
            { }

        [[nodiscard]] PredicateType get_type() const { return type; }
        [[nodiscard]] bool is_equation() const { return type == PredicateType::Equation; }
        [[nodiscard]] bool is_inequation() const { return type == PredicateType::Inequation; }
        [[nodiscard]] bool is_eq_or_ineq() const { return is_equation() || is_inequation(); }
        [[nodiscard]] bool is_predicate() const { return !is_eq_or_ineq(); }
        [[nodiscard]] bool is(const PredicateType predicate_type) const { return predicate_type == this->type; }

        const std::vector<std::vector<BasicTerm>>& get_params() const { return this->params; }

        std::vector<BasicTerm>& get_left_side() {
            assert(is_eq_or_ineq());
            return params[0];
        }

        [[nodiscard]] const std::vector<BasicTerm>& get_left_side() const {
            assert(is_eq_or_ineq());
            return params[0];
        }

        std::vector<BasicTerm>& get_right_side() {
            assert(is_eq_or_ineq());
            return params[1];
        }

        [[nodiscard]] const std::vector<BasicTerm>& get_right_side() const {
            assert(is_eq_or_ineq());
            return params[1];
        }

        std::set<BasicTerm> get_set() const {
            std::set<BasicTerm> ret;
            for(const auto& side : this->params) {
                for(const BasicTerm& t : side)
                    ret.insert(t);
            }
            return ret;
        }

        std::set<BasicTerm> get_left_set() const {
            assert(is_eq_or_ineq());
            std::set<BasicTerm> ret;
            for(const BasicTerm& t : this->params[0])
                ret.insert(t);
            return ret;
        }

        std::set<BasicTerm> get_right_set() const {
            assert(is_eq_or_ineq());
            std::set<BasicTerm> ret;
            for(const BasicTerm& t : this->params[1])
                ret.insert(t);
            return ret;
        }

        std::vector<BasicTerm>& get_side(EquationSideType side);

        [[nodiscard]] const std::vector<BasicTerm>& get_side(EquationSideType side) const;

        [[nodiscard]] Predicate get_switched_sides_predicate() const {
            assert(is_eq_or_ineq());
            return Predicate{ type, { get_right_side(), get_left_side() } };
        }

        /**
         * @brief Replace BasicTerm @p find in the given concatenation
         * 
         * @param concat Concatenation to be searche/replaced
         * @param find  Find
         * @param replace Replace
         * @param res Result
         * @return Does the concatenation contain at least one occurrence of @p find ?
         */
        static bool replace_concat(
                const std::vector<BasicTerm>& concat, 
                const std::vector<BasicTerm>& find, 
                const std::vector<BasicTerm>& replace,
                std::vector<BasicTerm>& res) {
            bool modif = false;
            for(auto it = concat.begin(); it != concat.end(); ) {
                if(std::equal(it, it+find.size(), find.begin(), find.end())) {
                    res.insert(res.end(), replace.begin(), replace.end());
                    modif = true;
                    it += find.size();
                } else {
                    res.push_back(*it);
                    it++;
                }
            }
            return modif;
        }

        /**
         * @brief Replace BasicTerm @p find in the predicate (do not modify the current one).
         * 
         * @param find Find
         * @param replace Replace
         * @param res Where to store the modified predicate
         * @return Does the predicate contain at least one occurrence of @p find ?
         */
        bool replace(const std::vector<BasicTerm>& find, const std::vector<BasicTerm>& replace, Predicate& res) const {
            std::vector<std::vector<BasicTerm>> new_params;
            bool modif = false;
            for(const std::vector<BasicTerm>& p : this->params) {
                std::vector<BasicTerm> res_vec;
                bool r = Predicate::replace_concat(p, find, replace, res_vec);
                new_params.push_back(res_vec);
                modif = modif || r;
            }
            res = Predicate(this->type, new_params);
            return modif;
        }

        /**
         * Get unique variables on both sides of an (in)equation.
         * @return Variables in the (in)equation.
         */
        [[nodiscard]] std::set<BasicTerm> get_vars() const;

        /**
         * Get unique variables on a single @p side of an (in)equation.
         * @param[in] side (In)Equation side to get variables from.
         * @return Variables in the (in)equation on specified @p side.
         */
        [[nodiscard]] std::set<BasicTerm> get_side_vars(EquationSideType side) const;

        /**
         * Decide whether the @p side contains multiple occurrences of a single variable (with a same name).
         * @param side Side to check.
         * @return True if there are multiple occurrences of a single variable. False otherwise.
         */
        [[nodiscard]] bool mult_occurr_var_side(EquationSideType side) const;

        void replace(void* replace_map) {
            (void) replace_map;
            throw std::runtime_error("unimplemented");
        }

        void remove(void* terms_to_remove) {
            (void) terms_to_remove;
            throw std::runtime_error("unimplemented");
        }

        [[nodiscard]] bool equals(const Predicate& other) const;

        [[nodiscard]] std::string to_string() const;

        struct HashFunction {
            size_t operator()(const Predicate& predicate) const {
                size_t res{};
                size_t row_hash = std::hash<PredicateType>()(predicate.type);
                for (const auto& term: predicate.get_left_side()) {
                    size_t col_hash = BasicTerm::HashFunction()(term) << 1;
                    res ^= col_hash;
                }
                for (const auto& term: predicate.get_right_side()) {
                    size_t col_hash = BasicTerm::HashFunction()(term) << 1;
                    res ^= col_hash;
                }
                return row_hash ^ res;
            }
        };

        // TODO: Additional operations.

    private:
        PredicateType type;
        std::vector<std::vector<BasicTerm>> params;

        // TODO: Add additional attributes such as cost, etc.
    }; // Class Predicate.

    [[nodiscard]] static std::string to_string(const Predicate& predicate) {
        return predicate.to_string();
    }

    static std::ostream& operator<<(std::ostream& os, const Predicate& predicate) {
        os << predicate.to_string();
        return os;
    }

    static bool operator==(const Predicate& lhs, const Predicate& rhs) { return lhs.equals(rhs); }
    static bool operator!=(const Predicate& lhs, const Predicate& rhs) { return !(lhs == rhs); }
    static bool operator<(const Predicate& lhs, const Predicate& rhs) {
        if (lhs.get_type() < rhs.get_type()) {
            return true;
        } else if (lhs.get_type() > rhs.get_type()) {
            return false;
        }
        // Types are equal. Compare data.
        if (lhs.get_params() < rhs.get_params()) {
            return true;
        }
        return false;
    }
    static bool operator>(const Predicate& lhs, const Predicate& rhs) { return !(lhs < rhs); }

    class GraphNode {
    public:
        GraphNode() = default;
        explicit GraphNode(const Predicate& predicate) : node_predicate(predicate) {}

        void set_predicate(const Predicate& predicate) { this->node_predicate = predicate; }
        [[nodiscard]] Predicate& get_predicate() { return node_predicate; }
        [[nodiscard]] const Predicate& get_predicate() const { return node_predicate; }

<<<<<<< HEAD
        const std::vector<Predicate>& get_predicates() const { return predicates; }
=======
        struct HashFunction {
            size_t operator()(const GraphNode& graph_node) const {
                return Predicate::HashFunction()(graph_node.node_predicate);
            }
        };
>>>>>>> 9700827b

        [[nodiscard]] bool equals(const GraphNode& other) const {
            return this->node_predicate == other.node_predicate;
        }

    private:
        Predicate node_predicate;

        // TODO: Add additional attributes such as cost, etc.
    }; // Class GraphNode.

    static bool operator==(const GraphNode& lhs, const GraphNode& rhs) { return lhs.equals(rhs); }
    static bool operator!=(const GraphNode& lhs, const GraphNode& rhs) { return !(lhs == rhs); }
    static bool operator<(const GraphNode& lhs, const GraphNode& rhs) {
        if (lhs.get_predicate() < rhs.get_predicate()) {
            return true;
        }
        return false;
    }
    static bool operator>(const GraphNode& lhs, const GraphNode& rhs) { return !(lhs < rhs); }
} // Namespace smt::noodler.

namespace std {
    template<>
    struct hash<smt::noodler::Predicate> {
        inline size_t operator()(const smt::noodler::Predicate& predicate) const {
            size_t accum = smt::noodler::Predicate::HashFunction()(predicate);
            return accum;
        }
    };

    template<>
    struct hash<smt::noodler::BasicTerm> {
        inline size_t operator()(const smt::noodler::BasicTerm& basic_term) const {
            size_t accum = smt::noodler::BasicTerm::HashFunction()(basic_term);
            return accum;
        }
    };
}

#endif //Z3_INCLUSION_GRAPH_NODE_H<|MERGE_RESOLUTION|>--- conflicted
+++ resolved
@@ -354,15 +354,11 @@
         [[nodiscard]] Predicate& get_predicate() { return node_predicate; }
         [[nodiscard]] const Predicate& get_predicate() const { return node_predicate; }
 
-<<<<<<< HEAD
-        const std::vector<Predicate>& get_predicates() const { return predicates; }
-=======
         struct HashFunction {
             size_t operator()(const GraphNode& graph_node) const {
                 return Predicate::HashFunction()(graph_node.node_predicate);
             }
         };
->>>>>>> 9700827b
 
         [[nodiscard]] bool equals(const GraphNode& other) const {
             return this->node_predicate == other.node_predicate;
