--- conflicted
+++ resolved
@@ -74,16 +74,9 @@
 
     typedef obj_map<expr, sat::literal> dep2asm_t;
 public:
-<<<<<<< HEAD
     inc_sat_solver(ast_manager& m, params_ref const& p, bool incremental_mode):
         m(m), 
         m_solver(p, m.limit()),
-        m_params(p), 
-=======
-    inc_sat_solver(ast_manager& m, params_ref const& p):
-        m(m), m_solver(p, m.limit(), 0),
-        m_optimize_model(false),
->>>>>>> abeaefa8
         m_fmls(m),
         m_asmsf(m),
         m_fmls_head(0),
@@ -91,16 +84,11 @@
         m_map(m),
         m_num_scopes(0),
         m_dep_core(m),
-<<<<<<< HEAD
         m_unknown("no reason given"),
         m_internalized(false), 
         m_internalized_converted(false), 
         m_internalized_fmls(m),
         m_incremental_mode(incremental_mode) {
-=======
-        m_unknown("no reason given") {
-        m_params.set_bool("elim_vars", false);
->>>>>>> abeaefa8
         updt_params(p);
         init_preprocess();
     }
@@ -290,7 +278,6 @@
         sat::solver::collect_param_descrs(r);
     }
     virtual void updt_params(params_ref const & p) {
-<<<<<<< HEAD
         m_params.append(p);
         sat_params p1(p);
         if (m_incremental_mode) {
@@ -302,10 +289,6 @@
         m_params.set_bool("pb_num_system", m_solver.get_config().m_pb_solver == sat::PB_SORTING);
         m_params.set_bool("pb_totalizer", m_solver.get_config().m_pb_solver == sat::PB_TOTALIZER);
         m_params.set_bool("xor_solver", p1.xor_solver());
-=======
-        solver::updt_params(p);
-        m_params.set_bool("elim_vars", false);
->>>>>>> abeaefa8
         m_solver.updt_params(m_params);
 
     }
