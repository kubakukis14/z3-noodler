/*++
Copyright (c) 2017 Microsoft Corporation

Module Name:

    sat_elim_vars.cpp

Abstract:

    Helper class for eliminating variables

Author:

    Nikolaj Bjorner (nbjorner) 2017-10-14

Revision History:

--*/

#include "sat/sat_simplifier.h"
#include "sat/sat_elim_vars.h"
#include "sat/sat_solver.h"

namespace sat{

    elim_vars::elim_vars(simplifier& s) : simp(s), s(s.s), m(20) {
        m_mark_lim = 0;
        m_max_literals = 11; 
        m_miss = 0;
        m_hit1 = 0;
        m_hit2 = 0;
    }

    bool elim_vars::operator()(bool_var v) {
        if (s.value(v) != l_undef)
            return false;

        literal pos_l(v, false);
        literal neg_l(v, true);
        unsigned num_bin_pos = simp.get_num_unblocked_bin(pos_l);
        if (num_bin_pos > m_max_literals) return false;
        unsigned num_bin_neg = simp.get_num_unblocked_bin(neg_l);
        if (num_bin_neg > m_max_literals) return false;
        clause_use_list & pos_occs = simp.m_use_list.get(pos_l);
        clause_use_list & neg_occs = simp.m_use_list.get(neg_l);
        unsigned clause_size = num_bin_pos + num_bin_neg + pos_occs.non_blocked_size() + neg_occs.non_blocked_size();
        if (clause_size == 0) {
            return false;
        }
        reset_mark();
        mark_var(v);
        if (!mark_literals(pos_occs)) return false;
        if (!mark_literals(neg_occs)) return false;
        if (!mark_literals(pos_l)) return false;
        if (!mark_literals(neg_l)) return false;
        
        // associate index with each variable.
        sort_marked();
        bdd b1 = elim_var(v);
        double sz1 = b1.cnf_size();
        if (sz1 > 2*clause_size) {
            ++m_miss;
            return false;
        }        
        if (sz1 <= clause_size) {
            ++m_hit1;
            return elim_var(v, b1);
        }
        m.try_cnf_reorder(b1);
        sz1 = b1.cnf_size();
        if (sz1 <= clause_size) {
            ++m_hit2;
            return elim_var(v, b1);
        } 
        ++m_miss;
        return false;
    }

    bool elim_vars::elim_var(bool_var v, bdd const& b) {
        literal pos_l(v, false);
        literal neg_l(v, true);
        clause_use_list & pos_occs = simp.m_use_list.get(pos_l);
        clause_use_list & neg_occs = simp.m_use_list.get(neg_l);

        // eliminate variable
        simp.m_pos_cls.reset();
        simp.m_neg_cls.reset();
        simp.collect_clauses(pos_l, simp.m_pos_cls);
        simp.collect_clauses(neg_l, simp.m_neg_cls);
        VERIFY(!simp.is_external(v));
        model_converter::entry & mc_entry = s.m_mc.mk(model_converter::ELIM_VAR, v);
        simp.save_clauses(mc_entry, simp.m_pos_cls);
        simp.save_clauses(mc_entry, simp.m_neg_cls);
        s.m_eliminated[v] = true;
        ++s.m_stats.m_elim_var_bdd;
        simp.remove_bin_clauses(pos_l);
        simp.remove_bin_clauses(neg_l);
        simp.remove_clauses(pos_occs, pos_l);
        simp.remove_clauses(neg_occs, neg_l);
        pos_occs.reset();
        neg_occs.reset();
        literal_vector lits;
        add_clauses(b, lits); 
        return true;
    }

    bdd elim_vars::elim_var(bool_var v) {
        unsigned index = 0;
        for (bool_var w : m_vars) {
            m_var2index[w] = index++;
        }
        literal pos_l(v, false);
        literal neg_l(v, true);
        clause_use_list & pos_occs = simp.m_use_list.get(pos_l);
        clause_use_list & neg_occs = simp.m_use_list.get(neg_l);

        bdd b1 = make_clauses(pos_l);
        bdd b2 = make_clauses(neg_l);
        bdd b3 = make_clauses(pos_occs);
        bdd b4 = make_clauses(neg_occs);
        bdd b0 = b1 && b2 && b3 && b4;
        bdd b =  m.mk_exists(m_var2index[v], b0);       
        TRACE("elim_vars",
              tout << "eliminate " << v << "\n";
<<<<<<< HEAD
              /*for (watched const& w : simp.get_wlist(~pos_l)) {
                  if (w.is_binary_unblocked_clause()) {
=======
              for (watched const& w : simp.get_wlist(~pos_l)) {
                  if (w.is_binary_non_learned_clause()) {
>>>>>>> 6b258578
                      tout << pos_l << " " << w.get_literal() << "\n";
                  }
              }*/
              m.display(tout, b1);
<<<<<<< HEAD
              /*for (watched const& w : simp.get_wlist(~neg_l)) {
                  if (w.is_binary_unblocked_clause()) {
=======
              for (watched const& w : simp.get_wlist(~neg_l)) {
                  if (w.is_binary_non_learned_clause()) {
>>>>>>> 6b258578
                      tout << neg_l << " " << w.get_literal() << "\n";
                  }
              }*/
              m.display(tout, b2);
              clause_use_list::iterator itp = pos_occs.mk_iterator();
              while (!itp.at_end()) {
                  clause const& c = itp.curr();
                  tout << c << "\n";
                  itp.next();
              }
              m.display(tout, b3);
              clause_use_list::iterator itn = neg_occs.mk_iterator();
              while (!itn.at_end()) {
                  clause const& c = itn.curr();
                  tout << c << "\n";
                  itn.next();
              }
              m.display(tout, b4);
              tout << "eliminated:\n";
              tout << b << "\n";
              tout << b.cnf_size() << "\n";
              );

        return b;
    }

    void elim_vars::add_clauses(bdd const& b, literal_vector& lits) {
        if (b.is_true()) {
            // no-op
        }
        else if (b.is_false()) {
            SASSERT(lits.size() > 0);
            literal_vector c(lits);
            if (simp.cleanup_clause(c)) 
                return;
            
            switch (c.size()) {
            case 0:
                s.set_conflict(justification());
                break;
            case 1: 
                simp.propagate_unit(c[0]);
                break;
            case 2:
                s.m_stats.m_mk_bin_clause++;
                simp.add_non_learned_binary_clause(c[0], c[1]);
                simp.back_subsumption1(c[0], c[1], false);
                break;
            default: {
                if (c.size() == 3)
                    s.m_stats.m_mk_ter_clause++;
                else
                    s.m_stats.m_mk_clause++;
                clause* cp = s.m_cls_allocator.mk_clause(c.size(), c.c_ptr(), false);
                s.m_clauses.push_back(cp);
                simp.m_use_list.insert(*cp);
                if (simp.m_sub_counter > 0)
                    simp.back_subsumption1(*cp);
                else
                    simp.back_subsumption0(*cp);
                break;
            }
            }
        }
        else {
            unsigned v = m_vars[b.var()];
            lits.push_back(literal(v, false));
            add_clauses(b.lo(), lits);
            lits.pop_back();
            lits.push_back(literal(v, true));
            add_clauses(b.hi(), lits);
            lits.pop_back();
        }
    }


    void elim_vars::get_clauses(bdd const& b, literal_vector & lits, clause_vector& clauses, literal_vector& units) {
        if (b.is_true()) {
            return;
        }
        if (b.is_false()) {
            if (lits.size() > 1) {
                clause* c = s.m_cls_allocator.mk_clause(lits.size(), lits.c_ptr(), false);
                clauses.push_back(c);
            }
            else {
                units.push_back(lits.back());
            }
            return;
        }

        // if (v hi lo)
        // (v | lo) & (!v | hi)
        // if (v T lo) -> (v | lo) 
        unsigned v = m_vars[b.var()];
        lits.push_back(literal(v, false));
        get_clauses(b.lo(), lits, clauses, units);
        lits.pop_back();
        lits.push_back(literal(v, true));
        get_clauses(b.hi(), lits, clauses, units);
        lits.pop_back();
    }

    void elim_vars::reset_mark() {
        m_vars.reset();
        m_mark.resize(s.num_vars());
        m_var2index.resize(s.num_vars());
        m_occ.resize(s.num_vars());
        ++m_mark_lim;
        if (m_mark_lim == 0) {
            ++m_mark_lim;
            m_mark.fill(0);
        }
    }

    class elim_vars::compare_occ {
        elim_vars& ev;
    public:
        compare_occ(elim_vars& ev):ev(ev) {}

        bool operator()(bool_var v1, bool_var v2) const {
            return ev.m_occ[v1] < ev.m_occ[v2];
        }
    };

    void elim_vars::sort_marked() {
        std::sort(m_vars.begin(), m_vars.end(), compare_occ(*this));
    }

    void elim_vars::shuffle_vars() {
        unsigned sz = m_vars.size();
        for (unsigned i = 0; i < sz; ++i) {
            unsigned x = m_rand(sz);
            unsigned y = m_rand(sz);
            std::swap(m_vars[x], m_vars[y]);
        }
    }

    void elim_vars::mark_var(bool_var v) {
        if (m_mark[v] != m_mark_lim) {
            m_mark[v] = m_mark_lim;
            m_vars.push_back(v);
            m_occ[v] = 1;
        }
        else {
            ++m_occ[v];
        }
    }

    bool elim_vars::mark_literals(clause_use_list & occs) {
        clause_use_list::iterator it = occs.mk_iterator();
        while (!it.at_end()) {
            clause const& c = it.curr();
            for (literal l : c) {
                mark_var(l.var());
            }
            if (num_vars() > m_max_literals) return false;
            it.next();
        }
        return true;
    }

    bool elim_vars::mark_literals(literal lit) {
        watch_list& wl = simp.get_wlist(lit);
        for (watched const& w : wl) {
            if (w.is_binary_non_learned_clause()) {
                mark_var(w.get_literal().var());
            }
        }
        return num_vars() <= m_max_literals;
    }

    bdd elim_vars::make_clauses(clause_use_list & occs) {
        bdd result = m.mk_true();       
        for (auto it = occs.mk_iterator(); !it.at_end(); it.next()) {
            clause const& c = it.curr();
            if (!c.is_blocked()) {
                bdd cl = m.mk_false();
                for (literal l : c) {
                    cl |= mk_literal(l);
                }           
                result &= cl;
            }
        }
        return result;
    }

    bdd elim_vars::make_clauses(literal lit) {
        bdd result = m.mk_true();
        watch_list& wl = simp.get_wlist(~lit);
        for (watched const& w : wl) {
            if (w.is_binary_non_learned_clause()) {
                result &= (mk_literal(lit) || mk_literal(w.get_literal()));
            }
        }        
        return result;
    }

    bdd elim_vars::mk_literal(literal l) {
        return l.sign() ? m.mk_nvar(m_var2index[l.var()]) : m.mk_var(m_var2index[l.var()]);
    }

};
<|MERGE_RESOLUTION|>--- conflicted
+++ resolved
@@ -122,27 +122,17 @@
         bdd b =  m.mk_exists(m_var2index[v], b0);       
         TRACE("elim_vars",
               tout << "eliminate " << v << "\n";
-<<<<<<< HEAD
-              /*for (watched const& w : simp.get_wlist(~pos_l)) {
-                  if (w.is_binary_unblocked_clause()) {
-=======
               for (watched const& w : simp.get_wlist(~pos_l)) {
                   if (w.is_binary_non_learned_clause()) {
->>>>>>> 6b258578
                       tout << pos_l << " " << w.get_literal() << "\n";
                   }
-              }*/
+              }
               m.display(tout, b1);
-<<<<<<< HEAD
-              /*for (watched const& w : simp.get_wlist(~neg_l)) {
-                  if (w.is_binary_unblocked_clause()) {
-=======
               for (watched const& w : simp.get_wlist(~neg_l)) {
                   if (w.is_binary_non_learned_clause()) {
->>>>>>> 6b258578
                       tout << neg_l << " " << w.get_literal() << "\n";
                   }
-              }*/
+              }
               m.display(tout, b2);
               clause_use_list::iterator itp = pos_occs.mk_iterator();
               while (!itp.at_end()) {
